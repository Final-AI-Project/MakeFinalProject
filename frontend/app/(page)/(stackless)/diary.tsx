// app/(page)/diary.tsx

// ─────────────────────────────────────────────────────────────────────────────
// ① Imports
// ─────────────────────────────────────────────────────────────────────────────
import React, { useMemo, useRef, useState, useEffect } from "react";
import {
  View,
  Text,
  StyleSheet,
  ScrollView,
  KeyboardAvoidingView,
  Platform,
  TextInput,
  Pressable,
  Image,
  Alert,
  ActivityIndicator,
  Animated,
  Easing,
  PanResponder,
  Dimensions,
  Keyboard,
} from "react-native";
import * as ImagePicker from "expo-image-picker";
import { useColorScheme } from "react-native";
import { useRouter } from "expo-router";
import Colors from "../../../constants/Colors";
import { fetchSimpleWeather } from "../../../components/common/weatherBox";
import { useFocusEffect } from "@react-navigation/native";
<<<<<<< HEAD
import { getToken } from "../../../libs/auth";
import { getApiUrl } from "../../../config/api";
=======
import { startLoading } from "../../../components/common/loading";
>>>>>>> a2a2cc4e

// ✅ 데코 이미지 (RN는 default import/require 사용)
// import LLMDecoImage from "../../../assets/images/LLM_setting.png"; // 고정
// import LLMDecoImageFace from "../../../assets/images/LLM_setting_face.png"; // 애니메 #1
// import LLMDecoImageHand from "../../../assets/images/LLM_setting_hand.png"; // 애니메 #2

// ─────────────────────────────────────────────────────────────────────────────
// ② Helpers & Types
// ─────────────────────────────────────────────────────────────────────────────
type Weather = "맑음" | "흐림" | "비" | "눈" | null;

// expo-image-picker 신/구 버전 호환(enum 폴리필)
const MEDIA =
  (ImagePicker as any).MediaType ?? (ImagePicker as any).MediaTypeOptions;

const todayStr = () => {
  const d = new Date();
  const yyyy = d.getFullYear();
  const mm = String(d.getMonth() + 1).padStart(2, "0");
  const dd = String(d.getDate()).padStart(2, "0");
  return `${yyyy}-${mm}-${dd}`;
};

// 한글 조사 자동(이/가, 을/를 등 지원 확장 가능)
function withJosa(word: string, type: "이가" | "을를" = "이가") {
  const code = word.charCodeAt(word.length - 1);
  const HANGUL_BASE = 0xac00;
  const HANGUL_END = 0xd7a3;
  let hasJong = false;
  if (code >= HANGUL_BASE && code <= HANGUL_END) {
    const jong = (code - HANGUL_BASE) % 28;
    hasJong = jong > 0;
  }
  if (type === "이가") return `${word}${hasJong ? "이" : "가"}`;
  return `${word}${hasJong ? "을" : "를"}`;
}

// ─────────────────────────────────────────────────────────────────────────────
// ②-1 Care Actions (분갈이/가지치기/물주기/영양제)
// ─────────────────────────────────────────────────────────────────────────────
type CareAction = "repot" | "prune" | "water" | "nutrient";

const CARE_ACTIONS: { key: CareAction; label: string; emoji: string }[] = [
  { key: "repot", label: "분갈이했음", emoji: "🪴" },
  { key: "prune", label: "가지치기 했음", emoji: "✂️" },
  { key: "water", label: "물줬음", emoji: "💧" },
  { key: "nutrient", label: "영양제 줬음", emoji: "🧪" },
];

/** 인라인 드롭다운(모달 없이) */
function InlineSelect<T extends string>({
  label,
  value,
  options,
  onChange,
  placeholder = "선택하세요",
  theme,
}: {
  label: string;
  value: T | null;
  options: { label: string; value: T }[];
  onChange: (v: T) => void;
  placeholder?: string;
  theme: typeof Colors.light;
}) {
  const [open, setOpen] = useState(false);
  return (
    <View style={styles.field}>
      <Text style={[styles.sectionLabel, { color: theme.text }]}>{label}</Text>
      <Pressable
        onPress={() => setOpen((v) => !v)}
        style={[styles.input, { borderColor: theme.border }]}
      >
        <Text style={{ color: theme.text }}>
          {value ? options.find((o) => o.value === value)?.label : placeholder}
        </Text>
      </Pressable>
      {open && (
        <View style={[styles.dropdownPanel, { borderColor: theme.border }]}>
          {options.map((opt) => (
            <Pressable
              key={opt.value}
              onPress={() => {
                onChange(opt.value);
                setOpen(false);
              }}
              style={[styles.dropdownItem, { backgroundColor: theme.bg }]}
            >
              <Text style={{ color: theme.text }}>{opt.label}</Text>
            </Pressable>
          ))}
        </View>
      )}
    </View>
  );
}

/** 한 글자씩 등장하는 애니메이션 텍스트 */
function AnimatedChars({
  text,
  delayStep = 24,
  duration = 280,
  style,
}: {
  text: string;
  delayStep?: number;
  duration?: number;
  style?: any;
}) {
  const chars = React.useMemo(() => [...(text ?? "")], [text]);

  // 각 글자별 Animated.Value
  const valuesRef = React.useRef(chars.map(() => new Animated.Value(0)));
  if (valuesRef.current.length !== chars.length) {
    valuesRef.current = chars.map(() => new Animated.Value(0));
  }

  useEffect(() => {
    const animations = valuesRef.current.map((v, i) =>
      Animated.timing(v, {
        toValue: 1,
        duration,
        delay: i * delayStep,
        easing: Easing.out(Easing.cubic),
        useNativeDriver: true,
      })
    );
    Animated.stagger(delayStep, animations).start();
  }, [text, delayStep, duration]);

  return (
    <View style={{ flexDirection: "row", flexWrap: "wrap" }}>
      {chars.map((ch, i) => {
        const v = valuesRef.current[i];
        const translateY = v.interpolate({
          inputRange: [0, 1],
          outputRange: [12, 0],
        });
        return (
          <Animated.Text
            key={`${ch}-${i}-${chars.length}`}
            style={[style, { opacity: v, transform: [{ translateY }] }]}
          >
            {ch}
          </Animated.Text>
        );
      })}
    </View>
  );
}

/** 바텀시트 (딤 탭으로는 닫히지 않음 / 드래그 & 버튼만 닫힘 / 닫은 뒤 스크롤 잠김 방지) */
function BottomSheet({
  visible,
  text,
  title,
  onClose,
  theme,
  children,
}: {
  visible: boolean;
  text: string;
  title: string;
  onClose: () => void;
  theme: typeof Colors.light;
  children?: React.ReactNode; // ✅ 렌더만 추가 (기능 변화 없음)
}) {
  const screenH = Dimensions.get("window").height;
  const translateY = useRef(new Animated.Value(screenH)).current;
  const [interactive, setInteractive] = useState(false);
  const [isOpen, setIsOpen] = useState(false); // _value 대신 내부 상태로 가드
  const visibleRef = useRef(visible);
  useEffect(() => {
    visibleRef.current = visible;
  }, [visible]);

  const openSheet = () => {
    translateY.stopAnimation(); // ✅ 이전 애니메이션 중단
    setInteractive(true);
    setIsOpen(true);
    Animated.timing(translateY, {
      toValue: 0,
      duration: 260,
      easing: Easing.out(Easing.cubic),
      useNativeDriver: true,
    }).start(({ finished }) => {
      if (!finished) return;
      // 열기 완료 후에도 최신 visible이 false면 즉시 닫기 일치화
      if (!visibleRef.current) closeSheet();
    });
  };

  const closeSheet = (after?: () => void) => {
    translateY.stopAnimation(); // ✅ 이전 애니메이션 중단
    Animated.timing(translateY, {
      toValue: screenH,
      duration: 200,
      easing: Easing.in(Easing.cubic),
      useNativeDriver: true,
    }).start(({ finished }) => {
      if (!finished) return;
      setIsOpen(false);
      // ❗ 최신 의도 상태를 보고 포인터 해제
      setInteractive(visibleRef.current ? true : false);
      after?.();
    });
  };

  useEffect(() => {
    if (visible) openSheet();
    else closeSheet();
    // eslint-disable-next-line react-hooks/exhaustive-deps
  }, [visible]);

  const panResponder = useRef(
    PanResponder.create({
      onMoveShouldSetPanResponder: (_, g) => g.dy > 6,
      onPanResponderGrant: () => {
        // ✅ 드래그 시작 시 포인터 보장
        setInteractive(true);
      },
      onPanResponderMove: (_, g) => {
        const dy = Math.max(0, g.dy);
        translateY.setValue(dy);
      },
      onPanResponderRelease: (_, g) => {
        const shouldClose = g.dy > 120 || g.vy > 0.8;
        if (shouldClose) closeSheet(onClose);
        else {
          Animated.spring(translateY, {
            toValue: 0,
            useNativeDriver: true,
            bounciness: 3,
          }).start();
        }
      },
    })
  ).current;

  // ✅ _value 의존 제거: 의도(visible)와 내부 상태(isOpen), 포인터(interactive)로 판단
  if (!visible && !isOpen && !interactive) return null;

  const dimOpacity = translateY.interpolate({
    inputRange: [0, screenH],
    outputRange: [1, 0],
  });

  return (
    <View
      style={[
        StyleSheet.absoluteFill,
        { pointerEvents: interactive ? "auto" : "none" },
      ]}
    >
      <Animated.View
        style={[
          StyleSheet.absoluteFillObject,
          { backgroundColor: "rgba(0,0,0,0.5)", opacity: dimOpacity },
        ]}
      />
      <Animated.View
        style={[styles.sheetWrap, { transform: [{ translateY }] }]}
        {...panResponder.panHandlers}
      >
        <View
          style={[
            styles.sheetHandle,
            {
              backgroundColor: theme.text === "#1a1a1a" ? "#d1d5db" : "#475569",
            },
          ]}
        />
        <Text style={[styles.sheetTitle, { color: theme.text }]}>{title}</Text>
        <View style={styles.sheetBody}>
          <AnimatedChars
            text={text || "임시 응답 텍스트가 없습니다."}
            delayStep={22}
            duration={260}
            style={[styles.sheetText, { color: theme.text }]}
          />
          {/* ✅ 데코(children) 영역 — 기능 변화 없음, 렌더만 */}
          {children ? <View style={styles.sheetDeco}>{children}</View> : null}
        </View>
        <View style={styles.sheetActions}>
          <Pressable
            onPress={() => closeSheet(onClose)}
            style={[styles.sheetBtn]}
          >
            <Text style={[styles.sheetBtnText, { color: theme.text }]}>
              닫기
            </Text>
          </Pressable>
        </View>
      </Animated.View>
    </View>
  );
}

// ─────────────────────────────────────────────────────────────────────────────
// ③ Component
// ─────────────────────────────────────────────────────────────────────────────
export default function Diary() {
<<<<<<< HEAD
  // Theme & Router
  const scheme = useColorScheme();
  const theme = Colors[scheme === "dark" ? "dark" : "light"];
  const router = useRouter();

  // 폼 상태
  const [photoUri, setPhotoUri] = useState<string | null>(null);
  const [title, setTitle] = useState("");
  const [selectedPlant, setSelectedPlant] = useState<string | null>(null);
  const [date] = useState(todayStr());
  const [weather, setWeather] = useState<Weather>(null); // 자동/readonly
  const [weatherLoading, setWeatherLoading] = useState(true); // 날씨 로딩 상태
  const [body, setBody] = useState("");

  // ✅ 오늘 한 일(체크박스 대용 Pill)
  const [actions, setActions] = useState<CareAction[]>([]);
  const toggleAction = (k: CareAction) => {
    setActions((prev) =>
      prev.includes(k) ? prev.filter((v) => v !== k) : [...prev, k]
    );
  };

  // 기타 UI
  const [busy, setBusy] = useState(false);
  const [sheetVisible, setSheetVisible] = useState(false);

  // AI 텍스트 (단일 소스)
  const [aiText, setAiText] = useState<string>(
    "오늘은 통풍만 잘 시켜주세요. 물은 내일 추천! 🌤️오늘은 통풍만 잘 시켜주세요. 물은 내일 추천! 🌤️오늘은 통풍만 잘 시켜주세요. 물은 내일 추천! 🌤️오늘은 통풍만 잘 시켜주세요. 물은 내일 추천! 🌤️"
  );

  // 등록 후에만 미리보기 표시
  const [aiPreviewVisible, setAiPreviewVisible] = useState(false);

  // ✅ 등록 여부: 등록 1회 후 '수정' 모드로 전환
  const [isSubmitted, setIsSubmitted] = useState(false);

  // 내 식물(별명) - 실제 API에서 가져오기
  const [myPlants, setMyPlants] = useState<{ label: string; value: string }[]>(
    []
  );
  const [plantsLoading, setPlantsLoading] = useState(true);

  // 식물 목록 가져오기
  useEffect(() => {
    const fetchMyPlants = async () => {
      try {
        const token = await getToken();
        if (!token) {
          console.warn("⚠️ 토큰이 없어 식물 목록을 불러오지 못했습니다.");
          return;
        }

        const apiUrl = getApiUrl("/home/plants/current");
        const response = await fetch(apiUrl, {
          method: "GET",
          headers: {
            Authorization: `Bearer ${token}`,
            "Content-Type": "application/json",
          },
        });

        if (!response.ok) {
          console.warn("⚠️ 식물 목록 응답 오류:", response.status, apiUrl);
          return;
        }

        const data = await response.json();
        // 서버가 data.plants 또는 data.data?.plants 형태일 가능성 방어
        const plants = data?.plants ?? data?.data?.plants ?? [];
        if (Array.isArray(plants)) {
          const plantOptions = plants
            .map((plant: any) => ({
              label: `${plant.plant_name ?? plant.nickname ?? "이름없음"} (${
                plant.species || "기타"
              })`,
              value: plant.plant_name ?? plant.nickname ?? "",
            }))
            .filter((p) => p.value);
          setMyPlants(plantOptions);
        } else {
          console.warn("⚠️ 예상과 다른 식물 목록 구조:", data);
        }
      } catch (error) {
        console.error("식물 목록 가져오기 실패:", error);
      } finally {
        setPlantsLoading(false);
      }
    };

    fetchMyPlants();
  }, []);

  // 날씨 자동 채움 (WeatherBox 렌더링 없이) — 필수로 받아오기
  useEffect(() => {
    let retryCount = 0;
    const maxRetries = 3;

    const fetchWeatherWithRetry = async () => {
      try {
        console.log(`🌤️ 날씨 조회 시도 ${retryCount + 1}/${maxRetries + 1}`);

        // 10초 타임아웃 설정 (더 여유있게)
        const weatherPromise = fetchSimpleWeather(
          "GTr1cI7Wi0FRbOTFBaUzUCzCDP4OnyyEmHnn11pxCUC5ehG5bQnbyztgeydnOWz1O04tjw1SE5RsX8RNo6XCgQ==",
          { lat: 37.4836, lon: 127.0326, label: "서울시 - 서초구" }
        );

        const timeoutPromise = new Promise((_, reject) =>
          setTimeout(() => reject(new Error("Weather fetch timeout")), 10000)
        );

        const w = await Promise.race([weatherPromise, timeoutPromise]);

        if (w) {
          console.log("✅ 날씨 조회 성공:", w);
          setWeather(w as Weather);
          setWeatherLoading(false);
        } else {
          throw new Error("날씨 데이터가 null입니다");
        }
      } catch (e) {
        console.warn(`❌ 날씨 조회 실패 (시도 ${retryCount + 1}):`, e);

        if (retryCount < maxRetries) {
          retryCount++;
          // 2초 후 재시도
          setTimeout(() => {
            fetchWeatherWithRetry();
          }, 2000);
        } else {
          console.error("🚨 날씨 조회 최종 실패 - 기본값 설정");
          // 최종 실패 시에만 기본값 설정
          setWeather("맑음" as Weather);
          setWeatherLoading(false);
        }
      }
    };

    fetchWeatherWithRetry();
  }, []);

  // ✅ 제출 버튼 활성 조건 (모든 입력 완료 판정)
  const canSubmit = Boolean(
    photoUri && title.trim() && selectedPlant && date && weather && body.trim()
  );

  // 사진 선택
  const pickImage = async () => {
    const { status } = await ImagePicker.requestMediaLibraryPermissionsAsync();
    if (status !== "granted")
      return Alert.alert("권한 필요", "앨범 접근 권한을 허용해주세요.");
    setBusy(true);
    try {
      const res = await ImagePicker.launchImageLibraryAsync({
        allowsEditing: true,
        quality: 0.9,
        mediaTypes: MEDIA?.Images ?? ImagePicker.MediaTypeOptions.Images,
        aspect: [1, 1],
      });
      if (!res.canceled && res.assets?.[0]?.uri) setPhotoUri(res.assets[0].uri);
    } finally {
      setBusy(false);
    }
  };

  // 등록: 시트는 등록하면 열림
  const handleSubmit = async () => {
    if (!canSubmit) return;

    try {
      const token = await getToken();
      if (!token) {
        Alert.alert("오류", "로그인이 필요합니다.");
        return;
      }

      // 선택 액션을 해시태그로 변환
      const actionTags = actions
        .map((a) =>
          a === "repot"
            ? "#분갈이"
            : a === "prune"
            ? "#가지치기"
            : a === "water"
            ? "#물주기"
            : a === "nutrient"
            ? "#영양제"
            : ""
        )
        .filter(Boolean)
        .join(" ");

      // 일기 작성 API 호출
      const diaryData = {
        user_title: title,
        user_content: body,
        plant_nickname: selectedPlant,
        plant_species: selectedPlant, // TODO: 실제 식물 종으로 교체
        hashtag: `#${selectedPlant} #${weather || "일상"} ${actionTags}`.trim(),
        weather: weather,
        actions, // ← 배열 그대로도 보냄
      };

      console.log("📝 일기 작성 데이터:", diaryData);
      console.log("🌐 API URL:", getApiUrl("/diary-list/create"));

      const apiUrl = getApiUrl("/diary-list/create");
      const response = await fetch(apiUrl, {
        method: "POST",
        headers: {
          Authorization: `Bearer ${token}`,
          "Content-Type": "application/json",
        },
        body: JSON.stringify(diaryData),
      });

      console.log("📡 응답 상태:", response.status, response.ok);

      if (!response.ok) {
        throw new Error(`일기 작성 실패: ${response.status}`);
      }

      const result = await response.json();
      console.log("일기 작성 성공:", result);
      console.log("AI 답변:", result.diary?.plant_content);

      // AI 답변을 상태에 저장
      if (result.diary?.plant_content) {
        setAiText(result.diary.plant_content);
      }

      setAiPreviewVisible(true); // 등록 후에만 미리보기 표시
      setSheetVisible(true); // 등록하면 바텀시트 열림
      setIsSubmitted(true); // 이후부터 '수정' 모드
    } catch (error) {
      console.error("일기 작성 오류:", error);
      Alert.alert("일기 작성 실패", "일기 작성 중 문제가 발생했습니다.");
    }
  };

  // 수정: 오늘의 일기 업데이트 + LLM 재호출 + 알럿 + 시트 오픈
  const handleUpdate = async () => {
    if (!canSubmit) return;
    try {
      // 1) 서버에 업데이트
      // await fetch("/api/diaries/today", {...})

      // 2) (예시) LLM 코멘트 갱신
      // const llmResp = await fetch("/api/diaries/today/llm-comment", {...}).then(r => r.json());
      // setAiText(llmResp.message ?? aiText);

      // 데모 문구
      setAiText("업데이트 반영 완료! 오늘 컨디션 좋아요 🌿");

      // 3) 미리보기/시트 표시
      if (!aiPreviewVisible) setAiPreviewVisible(true);
      setSheetVisible(true);
    } catch {
      Alert.alert("수정 실패", "잠시 후 다시 시도해 주세요.");
    }
  };

  // 버튼 라벨/핸들러 스위칭
  const primaryLabel = isSubmitted ? "수정하기" : "등록하기";
  const primaryOnPress = isSubmitted ? handleUpdate : handleSubmit;

  // 바텀시트 타이틀
  const sheetTitle = `${selectedPlant ?? "식물"}의 하고픈 말`;

  // 일기 목록으로 이동
  const goToDiaryList = () => {
    Keyboard.dismiss();
    router.replace("/(page)/diaryList");
  };

  // ✨ 무한 애니메이션 (face, hand)
  const move1 = useRef(new Animated.Value(0)).current;
  const move2 = useRef(new Animated.Value(0)).current;

  useEffect(() => {
    const loop1 = Animated.loop(
      Animated.sequence([
        Animated.timing(move1, {
          toValue: 1,
          duration: 2000,
          easing: Easing.inOut(Easing.quad),
          useNativeDriver: true,
        }),
        Animated.timing(move1, {
          toValue: 0,
          duration: 2000,
          easing: Easing.inOut(Easing.quad),
          useNativeDriver: true,
        }),
      ])
    );
    const loop2 = Animated.loop(
      Animated.sequence([
        Animated.timing(move2, {
          toValue: 1,
          duration: 2000,
          easing: Easing.inOut(Easing.quad),
          useNativeDriver: true,
        }),
        Animated.timing(move2, {
          toValue: 0,
          duration: 2000,
          easing: Easing.inOut(Easing.quad),
          useNativeDriver: true,
        }),
      ])
    );
    loop1.start();
    const id = setTimeout(() => loop2.start(), 400); // 약간 시간차
    return () => {
      loop1.stop();
      loop2.stop();
      clearTimeout(id);
    };
  }, [move1, move2]);

  const tx1 = move1.interpolate({ inputRange: [0, 1], outputRange: [-3, 3] });
  const tx2 = move2.interpolate({ inputRange: [0, 1], outputRange: [3, -3] });

  // ─────────────────────────────────────────────────────────────────────
  // ✅ 포커스 시 전체 리셋 (날씨/날짜는 건드리지 않음)
  // ─────────────────────────────────────────────────────────────────────
  const resetDiary = React.useCallback(() => {
    Keyboard.dismiss();
    setPhotoUri(null);
    setTitle("");
    setSelectedPlant(null);
    setBody("");
    setAiPreviewVisible(false);
    setIsSubmitted(false);
    setSheetVisible(false);
    setAiText(
      "오늘은 통풍만 잘 시켜주세요. 물은 내일 추천! 🌤️오늘은 통풍만 잘 시켜주세요. 물은 내일 추천! 🌤️오늘은 통풍만 잘 시켜주세요. 물은 내일 추천! 🌤️오늘은 통풍만 잘 시켜주세요. 물은 내일 추천! 🌤️"
    );
    setActions([]); // ✅ 액션도 리셋
  }, []);

  useFocusEffect(
    React.useCallback(() => {
      resetDiary();
    }, [resetDiary])
  );

  return (
    <KeyboardAvoidingView
      style={[styles.container, { backgroundColor: (theme as any).bg }]}
      behavior={Platform.select({ ios: "padding", android: "height" })}
    >
      <ScrollView
        keyboardShouldPersistTaps="handled"
        keyboardDismissMode="interactive"
      >
        {/* 사진 등록 */}
        <View style={styles.photoBox}>
          <Pressable
            onPress={pickImage}
            disabled={busy}
            style={[
              styles.photoPlaceholder,
              { borderColor: theme.border, backgroundColor: theme.graybg },
            ]}
          >
            {photoUri ? (
              <>
                <Image
                  source={{ uri: photoUri }}
                  style={styles.photo}
                  resizeMode="cover"
                />
                <View
                  style={[
                    styles.changeBadge,
                    {
                      borderColor: theme.border,
                      backgroundColor: theme.bg + "cc",
                    },
                  ]}
                >
                  <Text style={[styles.changeBadgeText, { color: theme.text }]}>
                    사진 변경
                  </Text>
                </View>
              </>
            ) : (
              <>
                <Text style={{ color: theme.text, fontSize: 40 }}>+</Text>
                <Text style={{ color: theme.text, marginTop: 4 }}>
                  사진을 등록하세요
                </Text>
              </>
            )}
          </Pressable>

          {busy && (
            <View style={styles.busyOverlay}>
              <ActivityIndicator size="large" />
            </View>
          )}
        </View>

        {/* 입력들 */}
        <View style={styles.inputArea}>
          {/* 제목 */}
          <View style={styles.field}>
            <Text style={[styles.sectionLabel, { color: theme.text }]}>
              제목
            </Text>
            <TextInput
              placeholder="제목을 입력하세요"
              placeholderTextColor="#909090"
              value={title}
              onChangeText={setTitle}
              style={[
                styles.input,
                { color: theme.text, borderColor: theme.border },
              ]}
              returnKeyType="next"
            />
          </View>

          {/* 내 식물(별명) */}
          <InlineSelect
            label="내 식물(별명)"
            value={selectedPlant}
            options={myPlants}
            onChange={setSelectedPlant}
            placeholder={
              plantsLoading ? "식물 목록 로딩 중..." : "내 식물을 선택하세요"
            }
            theme={theme as any}
          />

          {/* 날짜 (읽기전용) */}
          <View style={styles.field}>
            <Text style={[styles.sectionLabel, { color: theme.text }]}>
              날짜
            </Text>
            <TextInput
              value={date}
              editable={false}
              style={[
                styles.input,
                { color: theme.text, borderColor: theme.border, opacity: 0.85 },
              ]}
            />
          </View>

          {/* 날씨 (자동/읽기전용) */}
          <View style={styles.field}>
            <Text style={[styles.sectionLabel, { color: theme.text }]}>
              날씨
            </Text>
            <TextInput
              value={weather ?? ""}
              editable={false}
              placeholder={weatherLoading ? "조회 중…" : ""}
              placeholderTextColor="#909090"
              style={[
                styles.input,
                { color: theme.text, borderColor: theme.border, opacity: 0.85 },
              ]}
            />
          </View>

          {/* 오늘 한 일 (체크박스 스타일 토글) */}
          <View style={styles.field}>
            <Text style={[styles.sectionLabel, { color: theme.text }]}>
              오늘 한 일
            </Text>

            <View style={styles.actionsWrap}>
              {CARE_ACTIONS.map((act) => {
                const active = actions.includes(act.key);
                return (
                  <Pressable
                    key={act.key}
                    onPress={() => toggleAction(act.key)}
                    style={[
                      styles.actionPill,
                      { borderColor: theme.border, backgroundColor: theme.bg },
                      active && [
                        styles.actionPillActive,
                        { backgroundColor: theme.primary },
                      ],
                    ]}
                    hitSlop={6}
                    android_ripple={{ color: (theme as any).graybg }}
                  >
                    <Text
                      style={[
                        styles.actionEmoji,
                        { opacity: active ? 1 : 0.95 },
                      ]}
                    >
                      {act.emoji}
                    </Text>
                    <Text
                      style={[
                        styles.actionText,
                        { color: active ? "#fff" : theme.text },
                      ]}
                      numberOfLines={1}
                    >
                      {act.label}
                    </Text>
                    {/* 체크 마크 (선택 시만 보임) */}
                    {active && <Text style={styles.actionCheck}>✓</Text>}
                  </Pressable>
                );
              })}
            </View>

            <Text style={[styles.actionsHint, { color: theme.text }]}>
              선택한 항목은 일기와 함께 기록돼요.
            </Text>
          </View>

          {/* 일기 내용 */}
          <View style={styles.field}>
            <Text style={[styles.sectionLabel, { color: theme.text }]}>
              일기 내용
            </Text>
            <TextInput
              placeholder="오늘의 식물 이야기를 적어주세요…"
              placeholderTextColor="#909090"
              value={body}
              onChangeText={setBody}
              multiline
              textAlignVertical="top"
              style={[
                styles.input,
                {
                  color: theme.text,
                  borderColor: theme.border,
                  minHeight: 180,
                  lineHeight: 22,
                },
              ]}
            />
          </View>

          {/* 🔹 AI 응답(미리보기): 등록 전엔 숨김, 등록 후에만 표시 */}
          {aiPreviewVisible && (
            <View style={styles.field}>
              <Text style={[styles.sectionLabel, { color: theme.text }]}>
                {selectedPlant
                  ? `${withJosa(selectedPlant, "이가")} 하고픈 말`
                  : "AI 응답(미리보기)"}
              </Text>
              <View
                style={[
                  styles.input,
                  { borderColor: theme.border, paddingVertical: 14 },
                ]}
              >
                <AnimatedChars
                  text={aiText}
                  style={{ color: theme.text, fontSize: 15, lineHeight: 22 }}
                />
              </View>
            </View>
          )}

          {/* 하단 버튼 */}
          <View style={[styles.bottomBar, { backgroundColor: theme.bg }]}>
            <Pressable
              onPress={goToDiaryList}
              style={[styles.cancelBtn, { borderColor: theme.border }]}
            >
              <Text style={[styles.cancelText, { color: theme.text }]}>
                목록으로
              </Text>
            </Pressable>
            <Pressable
              disabled={!canSubmit}
              onPress={() => {
                Keyboard.dismiss();
                primaryOnPress();
              }} // ← 먼저 키패드 닫기
              style={[
                styles.submitBtn,
                { backgroundColor: !canSubmit ? theme.graybg : theme.primary },
              ]}
            >
              <Text style={[styles.submitText, { color: "#fff" }]}>
                {primaryLabel}
              </Text>
            </Pressable>
          </View>
        </View>
      </ScrollView>

      {/* 바텀시트 (등록 시 자동 열림, 드래그/닫기버튼만 닫힘) */}
      <BottomSheet
        visible={sheetVisible}
        text={aiText}
        title={sheetTitle}
        onClose={() => setSheetVisible(false)}
        theme={theme as any}
      >
        <View style={styles.LLMDecoBox}>
          {/* 고정 이미지 */}
          <Text style={{ fontSize: 40 }}>🌱</Text>
          {/* 움직이는 얼굴 */}
          <Animated.Text
            style={[styles.LLMDecoFace, { transform: [{ translateX: tx1 }] }]}
          >
            😊
          </Animated.Text>
          {/* 움직이는 손 */}
          <Animated.Text
            style={[styles.LLMDecoHand, { transform: [{ translateX: tx2 }] }]}
          >
            👋
          </Animated.Text>
        </View>
      </BottomSheet>
    </KeyboardAvoidingView>
  );
=======
	// Theme & Router
	const scheme = useColorScheme();
	const theme = Colors[scheme === "dark" ? "dark" : "light"];
	const router = useRouter();

	// 폼 상태
	const [photoUri, setPhotoUri] = useState<string | null>(null);
	const [title, setTitle] = useState("");
	const [selectedPlant, setSelectedPlant] = useState<string | null>(null);
	const [date] = useState(todayStr());
	const [weather, setWeather] = useState<Weather>(null); // 자동/readonly
	const [weatherLoading, setWeatherLoading] = useState(true); // 날씨 로딩 상태
	const [body, setBody] = useState("");

	// 기타 UI
	const [busy, setBusy] = useState(false);
	const [sheetVisible, setSheetVisible] = useState(false);

	// AI 텍스트 (단일 소스)
	const [aiText, setAiText] = useState<string>(
		"오늘은 통풍만 잘 시켜주세요. 물은 내일 추천! 🌤️오늘은 통풍만 잘 시켜주세요. 물은 내일 추천! 🌤️오늘은 통풍만 잘 시켜주세요. 물은 내일 추천! 🌤️오늘은 통풍만 잘 시켜주세요. 물은 내일 추천! 🌤️"
	);

	// 등록 후에만 미리보기 표시
	const [aiPreviewVisible, setAiPreviewVisible] = useState(false);

	// ✅ 등록 여부: 등록 1회 후 '수정' 모드로 전환
	const [isSubmitted, setIsSubmitted] = useState(false);

	// 내 식물(별명) - 실제 API에서 가져오기
	const [myPlants, setMyPlants] = useState<{ label: string; value: string }[]>(
		[]
	);
	const [plantsLoading, setPlantsLoading] = useState(true);

	// 식물 목록 가져오기
	useEffect(() => {
		const fetchMyPlants = async () => {
			try {
				const token = await getToken();
				if (!token) return;

				const apiUrl = getApiUrl("/home/plants/current");
				const response = await fetch(apiUrl, {
					method: "GET",
					headers: {
						Authorization: `Bearer ${token}`,
						"Content-Type": "application/json",
					},
				});

				if (response.ok) {
					const data = await response.json();
					if (data.plants && Array.isArray(data.plants)) {
						const plantOptions = data.plants.map((plant: any) => ({
							label: `${plant.plant_name} (${plant.species || "기타"})`,
							value: plant.plant_name,
						}));
						setMyPlants(plantOptions);
					}
				}
			} catch (error) {
				console.error("식물 목록 가져오기 실패:", error);
			} finally {
				setPlantsLoading(false);
			}
		};

		fetchMyPlants();
	}, []);

	// 날씨 자동 채움 (WeatherBox 렌더링 없이) — 필수로 받아오기
	useEffect(() => {
		let retryCount = 0;
		const maxRetries = 3;

		const fetchWeatherWithRetry = async () => {
			try {
				console.log(`🌤️ 날씨 조회 시도 ${retryCount + 1}/${maxRetries + 1}`);

				// 10초 타임아웃 설정 (더 여유있게)
				const weatherPromise = fetchSimpleWeather(
					"GTr1cI7Wi0FRbOTFBaUzUCzCDP4OnyyEmHnn11pxCUC5ehG5bQnbyztgeydnOWz1O04tjw1SE5RsX8RNo6XCgQ==",
					{ lat: 37.4836, lon: 127.0326, label: "서울시 - 서초구" }
				);

				const timeoutPromise = new Promise((_, reject) =>
					setTimeout(() => reject(new Error("Weather fetch timeout")), 10000)
				);

				const w = await Promise.race([weatherPromise, timeoutPromise]);

				if (w) {
					console.log("✅ 날씨 조회 성공:", w);
					setWeather(w);
					setWeatherLoading(false);
				} else {
					throw new Error("날씨 데이터가 null입니다");
				}
			} catch (e) {
				console.warn(`❌ 날씨 조회 실패 (시도 ${retryCount + 1}):`, e);

				if (retryCount < maxRetries) {
					retryCount++;
					// 2초 후 재시도
					setTimeout(() => {
						fetchWeatherWithRetry();
					}, 2000);
				} else {
					console.error("🚨 날씨 조회 최종 실패 - 기본값 설정");
					// 최종 실패 시에만 기본값 설정
					setWeather("맑음");
					setWeatherLoading(false);
				}
			}
		};

		fetchWeatherWithRetry();
	}, []);

	// ✅ 제출 버튼 활성 조건 (모든 입력 완료 판정)
	const canSubmit = Boolean(
		photoUri && title.trim() && selectedPlant && date && weather && body.trim()
	);

	// 사진 선택
	const pickImage = async () => {
		const { status } = await ImagePicker.requestMediaLibraryPermissionsAsync();
		if (status !== "granted")
			return Alert.alert("권한 필요", "앨범 접근 권한을 허용해주세요.");
		setBusy(true);
		try {
			const res = await ImagePicker.launchImageLibraryAsync({
				allowsEditing: true,
				quality: 0.9,
				mediaTypes: MEDIA?.Images ?? ImagePicker.MediaTypeOptions.Images,
				aspect: [1, 1],
			});
			if (!res.canceled && res.assets?.[0]?.uri) setPhotoUri(res.assets[0].uri);
		} finally {
			setBusy(false);
		}
	};

	// Care Actions
	type CareAction = "repot" | "prune" | "water" | "nutrient";

	const CARE_ACTIONS: { key: CareAction; label: string; emoji: string }[] = [
		{ key: "repot", label: "분갈이했음", emoji: "🪴" },
		{ key: "prune", label: "가지치기 했음", emoji: "✂️" },
		{ key: "water", label: "물줬음", emoji: "💧" },
		{ key: "nutrient", label: "영양제 줬음", emoji: "🧪" },
	];

	const [actions, setActions] = useState<CareAction[]>([]);
	const toggleAction = (k: CareAction) => {
		setActions((prev) =>
			prev.includes(k) ? prev.filter((v) => v !== k) : [...prev, k]
		);
	};

	// 등록: 시트는 등록하면 열림
	const handleSubmit = async () => {
		if (!canSubmit) return;

		try {
			const token = await getToken();
			if (!token) {
				Alert.alert("오류", "로그인이 필요합니다.");
				return;
			}

			// 일기 작성 API 호출
			const diaryData = {
				user_title: title,
				user_content: body,
				plant_nickname: selectedPlant,
				plant_species: selectedPlant, // TODO: 실제 식물 종으로 교체
				hashtag: `#${selectedPlant} #${weather || "일상"}`,
				weather: weather,
			};

			console.log("📝 일기 작성 데이터:", diaryData);
			console.log("🌐 API URL:", getApiUrl("/diary-list/create"));

			const apiUrl = getApiUrl("/diary-list/create");
			const response = await fetch(apiUrl, {
				method: "POST",
				headers: {
					Authorization: `Bearer ${token}`,
					"Content-Type": "application/json",
				},
				body: JSON.stringify(diaryData),
			});

			console.log("📡 응답 상태:", response.status, response.ok);

			if (!response.ok) {
				throw new Error(`일기 작성 실패: ${response.status}`);
			}

			const result = await response.json();
			console.log("일기 작성 성공:", result);
			console.log("AI 답변:", result.diary?.plant_reply);

			// AI 답변을 상태에 저장
			if (result.diary?.plant_reply) {
				setAiText(result.diary.plant_reply);
			}

			setAiPreviewVisible(true); // 등록 후에만 미리보기 표시
			setSheetVisible(true); // 등록하면 바텀시트 열림
			setIsSubmitted(true); // 이후부터 '수정' 모드
		} catch (error) {
			console.error("일기 작성 오류:", error);
			Alert.alert("일기 작성 실패", "일기 작성 중 문제가 발생했습니다.");
		}
	};

	// 수정: 오늘의 일기 업데이트 + LLM 재호출 + 알럿 + 시트 오픈
	const handleUpdate = async () => {
		if (!canSubmit) return;
		try {
			// 1) 서버에 업데이트
			// await fetch("/api/diaries/today", {...})

			// 2) (예시) LLM 코멘트 갱신
			// const llmResp = await fetch("/api/diaries/today/llm-comment", {...}).then(r => r.json());
			// setAiText(llmResp.message ?? aiText);

			// 데모 문구
			setAiText("업데이트 반영 완료! 오늘 컨디션 좋아요 🌿");

			// 3) 미리보기/시트 표시
			if (!aiPreviewVisible) setAiPreviewVisible(true);
			setSheetVisible(true);
		} catch {
			Alert.alert("수정 실패", "잠시 후 다시 시도해 주세요.");
		}
	};

	// 버튼 라벨/핸들러 스위칭
	const primaryLabel = isSubmitted ? "수정하기" : "등록하기";
	const primaryOnPress = isSubmitted ? handleUpdate : handleSubmit;

	// 바텀시트 타이틀
	const sheetTitle = `${selectedPlant ?? "식물"}의 하고픈 말`;

	// ✨ 무한 애니메이션 (face, hand)
	const move1 = useRef(new Animated.Value(0)).current;
	const move2 = useRef(new Animated.Value(0)).current;

	useEffect(() => {
		const loop1 = Animated.loop(
			Animated.sequence([
				Animated.timing(move1, {
					toValue: 1,
					duration: 2000,
					easing: Easing.inOut(Easing.quad),
					useNativeDriver: true,
				}),
				Animated.timing(move1, {
					toValue: 0,
					duration: 2000,
					easing: Easing.inOut(Easing.quad),
					useNativeDriver: true,
				}),
			])
		);
		const loop2 = Animated.loop(
			Animated.sequence([
				Animated.timing(move2, {
					toValue: 1,
					duration: 2000,
					easing: Easing.inOut(Easing.quad),
					useNativeDriver: true,
				}),
				Animated.timing(move2, {
					toValue: 0,
					duration: 2000,
					easing: Easing.inOut(Easing.quad),
					useNativeDriver: true,
				}),
			])
		);
		loop1.start();
		const id = setTimeout(() => loop2.start(), 400); // 약간 시간차
		return () => {
			loop1.stop();
			loop2.stop();
			clearTimeout(id);
		};
	}, [move1, move2]);

	const tx1 = move1.interpolate({ inputRange: [0, 1], outputRange: [-3, 3] });
	const tx2 = move2.interpolate({ inputRange: [0, 1], outputRange: [3, -3] });

	// ─────────────────────────────────────────────────────────────────────
	// ✅ 포커스 시 전체 리셋 (날씨/날짜는 건드리지 않음)
	// ─────────────────────────────────────────────────────────────────────
	const resetDiary = React.useCallback(() => {
		Keyboard.dismiss();
		setPhotoUri(null);
		setTitle("");
		setSelectedPlant(null);
		setBody("");
		setAiPreviewVisible(false);
		setIsSubmitted(false);
		setSheetVisible(false);
		setAiText(
			"오늘은 통풍만 잘 시켜주세요. 물은 내일 추천! 🌤️오늘은 통풍만 잘 시켜주세요. 물은 내일 추천! 🌤️오늘은 통풍만 잘 시켜주세요. 물은 내일 추천! 🌤️오늘은 통풍만 잘 시켜주세요. 물은 내일 추천! 🌤️"
		);
	}, []);

	useFocusEffect(
		React.useCallback(() => {
			resetDiary();
		}, [resetDiary])
	);

	return (
		<KeyboardAvoidingView
			style={[styles.container, { backgroundColor: (theme as any).bg }]}
			behavior={Platform.select({ ios: "padding", android: "height" })}
		>
			<ScrollView
				keyboardShouldPersistTaps="handled"
				keyboardDismissMode="interactive"
			>
				{/* 사진 등록 */}
				<View style={styles.photoBox}>
					<Pressable
						onPress={pickImage}
						disabled={busy}
						style={[
							styles.photoPlaceholder,
							{ borderColor: theme.border, backgroundColor: theme.graybg },
						]}
					>
						{photoUri ? (
							<>
								<Image
									source={{ uri: photoUri }}
									style={styles.photo}
									resizeMode="cover"
								/>
								<View
									style={[
										styles.changeBadge,
										{
											borderColor: theme.border,
											backgroundColor: theme.bg + "cc",
										},
									]}
								>
									<Text style={[styles.changeBadgeText, { color: theme.text }]}>
										사진 변경
									</Text>
								</View>
							</>
						) : (
							<>
								<Text style={{ color: theme.text, fontSize: 40 }}>+</Text>
								<Text style={{ color: theme.text, marginTop: 4 }}>
									사진을 등록하세요
								</Text>
							</>
						)}
					</Pressable>

					{busy && (
						<View style={styles.busyOverlay}>
							<ActivityIndicator size="large" />
						</View>
					)}
				</View>

				{/* 입력들 */}
				<View style={styles.inputArea}>
					{/* 제목 */}
					<View style={styles.field}>
						<Text style={[styles.sectionLabel, { color: theme.text }]}>
							제목
						</Text>
						<TextInput
							placeholder="제목을 입력하세요"
							placeholderTextColor="#909090"
							value={title}
							onChangeText={setTitle}
							style={[
								styles.input,
								{ color: theme.text, borderColor: theme.border },
							]}
							returnKeyType="next"
						/>
					</View>

					{/* 내 식물(별명) */}
					<InlineSelect
						label="내 식물(별명)"
						value={selectedPlant}
						options={myPlants}
						onChange={setSelectedPlant}
						placeholder={
							plantsLoading ? "식물 목록 로딩 중..." : "내 식물을 선택하세요"
						}
						theme={theme as any}
					/>

					{/* 날짜 (읽기전용) */}
					<View style={styles.field}>
						<Text style={[styles.sectionLabel, { color: theme.text }]}>
							날짜
						</Text>
						<TextInput
							value={date}
							editable={false}
							style={[
								styles.input,
								{ color: theme.text, borderColor: theme.border, opacity: 0.85 },
							]}
						/>
					</View>

					{/* 날씨 (자동/읽기전용) */}
					<View style={styles.field}>
						<Text style={[styles.sectionLabel, { color: theme.text }]}>
							날씨
						</Text>
						<TextInput
							value={weather ?? ""}
							editable={false}
							placeholder={weatherLoading ? "조회 중…" : ""}
							placeholderTextColor="#909090"
							style={[
								styles.input,
								{ color: theme.text, borderColor: theme.border, opacity: 0.85 },
							]}
						/>
					</View>

					{/* 오늘 한 일 (체크박스 스타일 토글) */}
					<View style={styles.field}>
						<Text style={[styles.sectionLabel, { color: theme.text }]}>오늘 한 일</Text>

						<View style={styles.actionsWrap}>
							{CARE_ACTIONS.map((act) => {
								const active = actions.includes(act.key);
								return (
									<Pressable
										key={act.key}
										onPress={() => toggleAction(act.key)}
										style={[
											styles.actionPill,
											{ borderColor: theme.border, backgroundColor: theme.bg },
											active && [styles.actionPillActive, { backgroundColor: theme.primary }],
										]}
									>
										<Text style={[styles.actionEmoji]}>{act.emoji}</Text>
										<Text style={[styles.actionText, { color: active ? "#fff" : theme.text }]}>
											{act.label}
										</Text>
										{active && <Text style={styles.actionCheck}>✓</Text>}
									</Pressable>
								);
							})}
						</View>

						<Text style={[styles.actionsHint, { color: theme.text }]}>
							선택한 항목은 일기와 함께 기록돼요.
						</Text>
					</View>

					{/* 일기 내용 */}
					<View style={styles.field}>
						<Text style={[styles.sectionLabel, { color: theme.text }]}>
							일기 내용
						</Text>
						<TextInput
							placeholder="오늘의 식물 이야기를 적어주세요…"
							placeholderTextColor="#909090"
							value={body}
							onChangeText={setBody}
							multiline
							textAlignVertical="top"
							style={[
								styles.input,
								{
									color: theme.text,
									borderColor: theme.border,
									minHeight: 180,
									lineHeight: 22,
								},
							]}
						/>
					</View>

					{/* 🔹 AI 응답(미리보기): 등록 전엔 숨김, 등록 후에만 표시 */}
					{aiPreviewVisible && (
						<View style={styles.field}>
							<Text style={[styles.sectionLabel, { color: theme.text }]}>
								{selectedPlant
									? `${withJosa(selectedPlant, "이가")} 하고픈 말`
									: "AI 응답(미리보기)"}
							</Text>
							<View
								style={[
									styles.input,
									{ borderColor: theme.border, paddingVertical: 14 },
								]}
							>
								<AnimatedChars
									text={aiText}
									style={{ color: theme.text, fontSize: 15, lineHeight: 22 }}
								/>
							</View>
						</View>
					)}

					{/* 하단 버튼 */}
					<View style={[styles.bottomBar, { backgroundColor: theme.bg }]}>
						<Pressable
							onPress={() =>
								startLoading(router, {
									delay: 400,
									to: "/(page)/diaryList",
									replace: true,
									timeoutMs: 0,
								})
							}
							style={[styles.cancelBtn, { borderColor: theme.border }]}
						>
							<Text style={[styles.cancelText, { color: theme.text }]}>목록으로</Text>
						</Pressable>
						<Pressable
							disabled={!canSubmit}
							onPress={() => {
								Keyboard.dismiss();
								primaryOnPress();
							}} // ← 먼저 키패드 닫기
							style={[
								styles.submitBtn,
								{ backgroundColor: !canSubmit ? theme.graybg : theme.primary },
							]}
						>
							<Text style={[styles.submitText, { color: "#fff" }]}>
								{primaryLabel}
							</Text>
						</Pressable>
					</View>
				</View>
			</ScrollView>

			{/* 바텀시트 (등록 시 자동 열림, 드래그/닫기버튼만 닫힘) */}
			<BottomSheet
				visible={sheetVisible}
				text={aiText}
				title={sheetTitle}
				onClose={() => setSheetVisible(false)}
				theme={theme as any}
			>
				<View style={styles.LLMDecoBox}>
					{/* 고정 이미지 */}
					<Image
						source={LLMDecoImage}
						style={styles.LLMDecoImage}
						resizeMode="contain"
					/>
					{/* 움직이는 얼굴 */}
					<Animated.Image
						source={LLMDecoImageFace}
						style={[styles.LLMDecoFace, { transform: [{ translateX: tx1 }] }]}
						resizeMode="contain"
					/>
					{/* 움직이는 손 */}
					<Animated.Image
						source={LLMDecoImageHand}
						style={[styles.LLMDecoHand, { transform: [{ translateX: tx2 }] }]}
						resizeMode="contain"
					/>
				</View>
			</BottomSheet>
		</KeyboardAvoidingView>
	);
>>>>>>> a2a2cc4e
}

// ─────────────────────────────────────────────────────────────────────────────
// ④ Styles (plant-new.tsx 톤과 동일 스케일)
// ─────────────────────────────────────────────────────────────────────────────
const styles = StyleSheet.create({
<<<<<<< HEAD
  container: { flex: 1, paddingBottom: 72 },

  sectionLabel: { fontSize: 16, fontWeight: "700", marginBottom: 8 },
  helper: { fontSize: 12, marginBottom: 8, opacity: 0.8 },

  photoBox: {
    alignItems: "center",
    position: "relative",
    height: 260,
    marginTop: 12,
  },
  photo: {
    position: "absolute",
    left: 0,
    top: 0,
    width: "100%",
    height: 260,
    resizeMode: "cover",
  },
  photoPlaceholder: {
    width: "100%",
    height: 260,
    alignItems: "center",
    justifyContent: "center",
  },

  busyOverlay: {
    position: "absolute",
    left: 0,
    right: 0,
    top: 0,
    bottom: 0,
    alignItems: "center",
    justifyContent: "center",
    backgroundColor: "rgba(0,0,0,0.08)",
    borderRadius: 12,
  },

  inputArea: { paddingHorizontal: 24 },
  field: { marginTop: 24 },
  input: {
    borderWidth: 1,
    minHeight: 50,
    borderRadius: 10,
    paddingHorizontal: 12,
    paddingVertical: 12,
  },

  bottomBar: { flexDirection: "row", gap: 8, marginTop: 24 },
  cancelBtn: {
    flex: 1,
    borderWidth: 1,
    borderRadius: 12,
    alignItems: "center",
    justifyContent: "center",
    paddingVertical: 14,
  },
  cancelText: { fontSize: 15, fontWeight: "600" },
  submitBtn: {
    flex: 2,
    borderRadius: 12,
    alignItems: "center",
    justifyContent: "center",
    paddingVertical: 14,
  },
  submitText: { fontWeight: "700", fontSize: 16 },

  changeBadge: {
    position: "absolute",
    right: 10,
    bottom: 10,
    borderWidth: 1,
    borderRadius: 8,
    paddingHorizontal: 10,
    paddingVertical: 6,
  },
  changeBadgeText: { fontSize: 12, fontWeight: "700" },

  dropdownPanel: {
    borderWidth: 1,
    borderRadius: 10,
    overflow: "hidden",
    marginTop: -6,
  },
  dropdownItem: { paddingHorizontal: 12, paddingVertical: 12 },

  // ── 바텀시트
  sheetWrap: {
    position: "absolute",
    left: 0,
    right: 0,
    bottom: 65,
    borderTopLeftRadius: 20,
    borderTopRightRadius: 20,
    paddingTop: 10,
    paddingHorizontal: 20,
    paddingBottom: 20,
    backgroundColor: "#ffffff",
  },
  sheetHandle: {
    alignSelf: "center",
    width: 42,
    height: 5,
    borderRadius: 999,
    opacity: 0.5,
    marginBottom: 12,
  },
  sheetTitle: {
    fontSize: 14,
    fontWeight: "800",
    marginBottom: 8,
    opacity: 0.8,
  },
  sheetBody: { paddingVertical: 6 },
  sheetText: { fontSize: 16, lineHeight: 24 },

  // ✅ 데코(children) 영역 — 시각만, 기능 변경 없음
  sheetDeco: {
    marginTop: 6,
    marginBottom: 6,
    alignSelf: "stretch",
    alignItems: "center",
    justifyContent: "center",
    overflow: "visible",
  },

  sheetActions: { marginTop: 12, alignItems: "flex-end" },
  sheetBtn: {
    paddingHorizontal: 12,
    paddingVertical: 8,
    borderRadius: 10,
    backgroundColor: "rgba(0,0,0,0.06)",
  },
  sheetBtnText: { fontWeight: "700" },

  LLMDecoBox: {
    display: "flex",
    flexDirection: "row",
    alignItems: "center",
    justifyContent: "flex-end",
    position: "relative",
    width: "100%",
  },
  LLMDecoImage: {
    width: 120,
    height: 100,
  },
  LLMDecoFace: {
    position: "absolute",
    width: 70,
    height: 48,
    right: 22,
    top: 4,
  },
  LLMDecoHand: {
    position: "absolute",
    width: 42,
    height: 42,
    right: 50,
    top: 46,
  },

  // ── 오늘 한 일 (체크박스 토글)
  actionsWrap: {
    flexDirection: "row",
    flexWrap: "wrap",
    gap: 8,
  },
  actionPill: {
    flexDirection: "row",
    alignItems: "center",
    paddingHorizontal: 12,
    paddingVertical: 10,
    borderWidth: 1,
    borderRadius: 999,
  },
  actionPillActive: {
    borderColor: "transparent",
  },
  actionEmoji: {
    fontSize: 16,
    marginRight: 6,
  },
  actionText: {
    fontSize: 14,
    fontWeight: "700",
    maxWidth: 160,
  },
  actionCheck: {
    marginLeft: 6,
    fontSize: 14,
    fontWeight: "800",
    color: "#fff",
  },
  actionsHint: {
    fontSize: 12,
    opacity: 0.7,
    marginTop: 8,
  },
=======
	container: { flex: 1, paddingBottom: 72 },

	sectionLabel: { fontSize: 16, fontWeight: "700", marginBottom: 8 },
	helper: { fontSize: 12, marginBottom: 8, opacity: 0.8 },

	photoBox: {
		alignItems: "center",
		position: "relative",
		height: 260,
		marginTop: 12,
	},
	photo: {
		position: "absolute",
		left: 0,
		top: 0,
		width: "100%",
		height: 260,
		resizeMode: "cover",
	},
	photoPlaceholder: {
		width: "100%",
		height: 260,
		alignItems: "center",
		justifyContent: "center",
	},

	busyOverlay: {
		position: "absolute",
		left: 0,
		right: 0,
		top: 0,
		bottom: 0,
		alignItems: "center",
		justifyContent: "center",
		backgroundColor: "rgba(0,0,0,0.08)",
		borderRadius: 12,
	},

	inputArea: { paddingHorizontal: 24 },
	field: { marginTop: 24 },
	input: {
		borderWidth: 1,
		minHeight: 50,
		borderRadius: 10,
		paddingHorizontal: 12,
		paddingVertical: 12,
	},

	bottomBar: { flexDirection: "row", gap: 8, marginTop: 24 },
	cancelBtn: {
		flex: 1,
		borderWidth: 1,
		borderRadius: 12,
		alignItems: "center",
		justifyContent: "center",
		paddingVertical: 14,
	},
	cancelText: { fontSize: 15, fontWeight: "600" },
	submitBtn: {
		flex: 2,
		borderRadius: 12,
		alignItems: "center",
		justifyContent: "center",
		paddingVertical: 14,
	},
	submitText: { fontWeight: "700", fontSize: 16 },

	changeBadge: {
		position: "absolute",
		right: 10,
		bottom: 10,
		borderWidth: 1,
		borderRadius: 8,
		paddingHorizontal: 10,
		paddingVertical: 6,
	},
	changeBadgeText: { fontSize: 12, fontWeight: "700" },

	dropdownPanel: {
		borderWidth: 1,
		borderRadius: 10,
		overflow: "hidden",
		marginTop: -6,
	},
	dropdownItem: { paddingHorizontal: 12, paddingVertical: 12 },

	// ── 바텀시트
	sheetWrap: {
		position: "absolute",
		left: 0,
		right: 0,
		bottom: 65,
		borderTopLeftRadius: 20,
		borderTopRightRadius: 20,
		paddingTop: 10,
		paddingHorizontal: 20,
		paddingBottom: 20,
		backgroundColor: "#ffffff",
	},
	sheetHandle: {
		alignSelf: "center",
		width: 42,
		height: 5,
		borderRadius: 999,
		opacity: 0.5,
		marginBottom: 12,
	},
	sheetTitle: {
		fontSize: 14,
		fontWeight: "800",
		marginBottom: 8,
		opacity: 0.8,
	},
	sheetBody: { paddingVertical: 6 },
	sheetText: { fontSize: 16, lineHeight: 24 },

	// ✅ 데코(children) 영역 — 시각만, 기능 변경 없음
	sheetDeco: {
		marginTop: 6,
		marginBottom: 6,
		alignSelf: "stretch",
		alignItems: "center",
		justifyContent: "center",
		overflow: "visible",
	},

	sheetActions: { marginTop: 12, alignItems: "flex-end" },
	sheetBtn: {
		paddingHorizontal: 12,
		paddingVertical: 8,
		borderRadius: 10,
		backgroundColor: "rgba(0,0,0,0.06)",
	},
	sheetBtnText: { fontWeight: "700" },

	LLMDecoBox: {
		display: "flex",
		flexDirection: "row",
		alignItems: "center",
		justifyContent: "flex-end",
		position: "relative",
		width: "100%",
	},
	LLMDecoImage: {
		width: 120,
		height: 100,
	},
	LLMDecoFace: {
		position: "absolute",
		width: 70,
		height: 48,
		right: 22,
		top: 4,
	},
	LLMDecoHand: {
		position: "absolute",
		width: 42,
		height: 42,
		right: 50,
		top: 46,
	},
	actionsWrap: {
		flexDirection: "row",
		flexWrap: "wrap",
		gap: 8,
	},
	actionPill: {
		flexDirection: "row",
		alignItems: "center",
		paddingHorizontal: 12,
		paddingVertical: 10,
		borderWidth: 1,
		borderRadius: 999,
	},
	actionPillActive: {
		borderColor: "transparent",
	},
	actionEmoji: {
		fontSize: 16,
		marginRight: 6,
	},
	actionText: {
		fontSize: 14,
		fontWeight: "700",
		maxWidth: 160,
	},
	actionCheck: {
		marginLeft: 6,
		fontSize: 14,
		fontWeight: "800",
		color: "#fff",
	},
	actionsHint: {
		fontSize: 12,
		opacity: 0.7,
		marginTop: 8,
	},
>>>>>>> a2a2cc4e
});<|MERGE_RESOLUTION|>--- conflicted
+++ resolved
@@ -28,12 +28,9 @@
 import Colors from "../../../constants/Colors";
 import { fetchSimpleWeather } from "../../../components/common/weatherBox";
 import { useFocusEffect } from "@react-navigation/native";
-<<<<<<< HEAD
 import { getToken } from "../../../libs/auth";
 import { getApiUrl } from "../../../config/api";
-=======
 import { startLoading } from "../../../components/common/loading";
->>>>>>> a2a2cc4e
 
 // ✅ 데코 이미지 (RN는 default import/require 사용)
 // import LLMDecoImage from "../../../assets/images/LLM_setting.png"; // 고정
@@ -336,7 +333,6 @@
 // ③ Component
 // ─────────────────────────────────────────────────────────────────────────────
 export default function Diary() {
-<<<<<<< HEAD
   // Theme & Router
   const scheme = useColorScheme();
   const theme = Colors[scheme === "dark" ? "dark" : "light"];
@@ -479,10 +475,26 @@
     fetchWeatherWithRetry();
   }, []);
 
-  // ✅ 제출 버튼 활성 조건 (모든 입력 완료 판정)
-  const canSubmit = Boolean(
-    photoUri && title.trim() && selectedPlant && date && weather && body.trim()
-  );
+	// Care Actions
+	type CareAction = "repot" | "prune" | "water" | "nutrient";
+
+	const CARE_ACTIONS: { key: CareAction; label: string; emoji: string }[] = [
+		{ key: "repot", label: "분갈이했음", emoji: "🪴" },
+		{ key: "prune", label: "가지치기 했음", emoji: "✂️" },
+		{ key: "water", label: "물줬음", emoji: "💧" },
+		{ key: "nutrient", label: "영양제 줬음", emoji: "🧪" },
+	];
+
+	const [actions, setActions] = useState<CareAction[]>([]);
+	const toggleAction = (k: CareAction) => {
+		setActions((prev) =>
+			prev.includes(k) ? prev.filter((v) => v !== k) : [...prev, k]
+		);
+	};
+
+	// 등록: 시트는 등록하면 열림
+	const handleSubmit = async () => {
+		if (!canSubmit) return;
 
   // 사진 선택
   const pickImage = async () => {
@@ -743,25 +755,61 @@
           )}
         </View>
 
-        {/* 입력들 */}
-        <View style={styles.inputArea}>
-          {/* 제목 */}
-          <View style={styles.field}>
-            <Text style={[styles.sectionLabel, { color: theme.text }]}>
-              제목
-            </Text>
-            <TextInput
-              placeholder="제목을 입력하세요"
-              placeholderTextColor="#909090"
-              value={title}
-              onChangeText={setTitle}
-              style={[
-                styles.input,
-                { color: theme.text, borderColor: theme.border },
-              ]}
-              returnKeyType="next"
-            />
-          </View>
+					{/* 오늘 한 일 (체크박스 스타일 토글) */}
+					<View style={styles.field}>
+						<Text style={[styles.sectionLabel, { color: theme.text }]}>오늘 한 일</Text>
+
+						<View style={styles.actionsWrap}>
+							{CARE_ACTIONS.map((act) => {
+								const active = actions.includes(act.key);
+								return (
+									<Pressable
+										key={act.key}
+										onPress={() => toggleAction(act.key)}
+										style={[
+											styles.actionPill,
+											{ borderColor: theme.border, backgroundColor: theme.bg },
+											active && [styles.actionPillActive, { backgroundColor: theme.primary }],
+										]}
+									>
+										<Text style={[styles.actionEmoji]}>{act.emoji}</Text>
+										<Text style={[styles.actionText, { color: active ? "#fff" : theme.text }]}>
+											{act.label}
+										</Text>
+										{active && <Text style={styles.actionCheck}>✓</Text>}
+									</Pressable>
+								);
+							})}
+						</View>
+
+						<Text style={[styles.actionsHint, { color: theme.text }]}>
+							선택한 항목은 일기와 함께 기록돼요.
+						</Text>
+					</View>
+
+					{/* 일기 내용 */}
+					<View style={styles.field}>
+						<Text style={[styles.sectionLabel, { color: theme.text }]}>
+							일기 내용
+						</Text>
+						<TextInput
+							placeholder="오늘의 식물 이야기를 적어주세요…"
+							placeholderTextColor="#909090"
+							value={body}
+							onChangeText={setBody}
+							multiline
+							textAlignVertical="top"
+							style={[
+								styles.input,
+								{
+									color: theme.text,
+									borderColor: theme.border,
+									minHeight: 180,
+									lineHeight: 22,
+								},
+							]}
+						/>
+					</View>
 
           {/* 내 식물(별명) */}
           <InlineSelect
@@ -775,20 +823,39 @@
             theme={theme as any}
           />
 
-          {/* 날짜 (읽기전용) */}
-          <View style={styles.field}>
-            <Text style={[styles.sectionLabel, { color: theme.text }]}>
-              날짜
-            </Text>
-            <TextInput
-              value={date}
-              editable={false}
-              style={[
-                styles.input,
-                { color: theme.text, borderColor: theme.border, opacity: 0.85 },
-              ]}
-            />
-          </View>
+					{/* 하단 버튼 */}
+					<View style={[styles.bottomBar, { backgroundColor: theme.bg }]}>
+						<Pressable
+							onPress={() =>
+								startLoading(router, {
+									delay: 400,
+									to: "/(page)/diaryList",
+									replace: true,
+									timeoutMs: 0,
+								})
+							}
+							style={[styles.cancelBtn, { borderColor: theme.border }]}
+						>
+							<Text style={[styles.cancelText, { color: theme.text }]}>목록으로</Text>
+						</Pressable>
+						<Pressable
+							disabled={!canSubmit}
+							onPress={() => {
+								Keyboard.dismiss();
+								primaryOnPress();
+							}} // ← 먼저 키패드 닫기
+							style={[
+								styles.submitBtn,
+								{ backgroundColor: !canSubmit ? theme.graybg : theme.primary },
+							]}
+						>
+							<Text style={[styles.submitText, { color: "#fff" }]}>
+								{primaryLabel}
+							</Text>
+						</Pressable>
+					</View>
+				</View>
+			</ScrollView>
 
           {/* 날씨 (자동/읽기전용) */}
           <View style={styles.field}>
@@ -962,599 +1029,12 @@
       </BottomSheet>
     </KeyboardAvoidingView>
   );
-=======
-	// Theme & Router
-	const scheme = useColorScheme();
-	const theme = Colors[scheme === "dark" ? "dark" : "light"];
-	const router = useRouter();
-
-	// 폼 상태
-	const [photoUri, setPhotoUri] = useState<string | null>(null);
-	const [title, setTitle] = useState("");
-	const [selectedPlant, setSelectedPlant] = useState<string | null>(null);
-	const [date] = useState(todayStr());
-	const [weather, setWeather] = useState<Weather>(null); // 자동/readonly
-	const [weatherLoading, setWeatherLoading] = useState(true); // 날씨 로딩 상태
-	const [body, setBody] = useState("");
-
-	// 기타 UI
-	const [busy, setBusy] = useState(false);
-	const [sheetVisible, setSheetVisible] = useState(false);
-
-	// AI 텍스트 (단일 소스)
-	const [aiText, setAiText] = useState<string>(
-		"오늘은 통풍만 잘 시켜주세요. 물은 내일 추천! 🌤️오늘은 통풍만 잘 시켜주세요. 물은 내일 추천! 🌤️오늘은 통풍만 잘 시켜주세요. 물은 내일 추천! 🌤️오늘은 통풍만 잘 시켜주세요. 물은 내일 추천! 🌤️"
-	);
-
-	// 등록 후에만 미리보기 표시
-	const [aiPreviewVisible, setAiPreviewVisible] = useState(false);
-
-	// ✅ 등록 여부: 등록 1회 후 '수정' 모드로 전환
-	const [isSubmitted, setIsSubmitted] = useState(false);
-
-	// 내 식물(별명) - 실제 API에서 가져오기
-	const [myPlants, setMyPlants] = useState<{ label: string; value: string }[]>(
-		[]
-	);
-	const [plantsLoading, setPlantsLoading] = useState(true);
-
-	// 식물 목록 가져오기
-	useEffect(() => {
-		const fetchMyPlants = async () => {
-			try {
-				const token = await getToken();
-				if (!token) return;
-
-				const apiUrl = getApiUrl("/home/plants/current");
-				const response = await fetch(apiUrl, {
-					method: "GET",
-					headers: {
-						Authorization: `Bearer ${token}`,
-						"Content-Type": "application/json",
-					},
-				});
-
-				if (response.ok) {
-					const data = await response.json();
-					if (data.plants && Array.isArray(data.plants)) {
-						const plantOptions = data.plants.map((plant: any) => ({
-							label: `${plant.plant_name} (${plant.species || "기타"})`,
-							value: plant.plant_name,
-						}));
-						setMyPlants(plantOptions);
-					}
-				}
-			} catch (error) {
-				console.error("식물 목록 가져오기 실패:", error);
-			} finally {
-				setPlantsLoading(false);
-			}
-		};
-
-		fetchMyPlants();
-	}, []);
-
-	// 날씨 자동 채움 (WeatherBox 렌더링 없이) — 필수로 받아오기
-	useEffect(() => {
-		let retryCount = 0;
-		const maxRetries = 3;
-
-		const fetchWeatherWithRetry = async () => {
-			try {
-				console.log(`🌤️ 날씨 조회 시도 ${retryCount + 1}/${maxRetries + 1}`);
-
-				// 10초 타임아웃 설정 (더 여유있게)
-				const weatherPromise = fetchSimpleWeather(
-					"GTr1cI7Wi0FRbOTFBaUzUCzCDP4OnyyEmHnn11pxCUC5ehG5bQnbyztgeydnOWz1O04tjw1SE5RsX8RNo6XCgQ==",
-					{ lat: 37.4836, lon: 127.0326, label: "서울시 - 서초구" }
-				);
-
-				const timeoutPromise = new Promise((_, reject) =>
-					setTimeout(() => reject(new Error("Weather fetch timeout")), 10000)
-				);
-
-				const w = await Promise.race([weatherPromise, timeoutPromise]);
-
-				if (w) {
-					console.log("✅ 날씨 조회 성공:", w);
-					setWeather(w);
-					setWeatherLoading(false);
-				} else {
-					throw new Error("날씨 데이터가 null입니다");
-				}
-			} catch (e) {
-				console.warn(`❌ 날씨 조회 실패 (시도 ${retryCount + 1}):`, e);
-
-				if (retryCount < maxRetries) {
-					retryCount++;
-					// 2초 후 재시도
-					setTimeout(() => {
-						fetchWeatherWithRetry();
-					}, 2000);
-				} else {
-					console.error("🚨 날씨 조회 최종 실패 - 기본값 설정");
-					// 최종 실패 시에만 기본값 설정
-					setWeather("맑음");
-					setWeatherLoading(false);
-				}
-			}
-		};
-
-		fetchWeatherWithRetry();
-	}, []);
-
-	// ✅ 제출 버튼 활성 조건 (모든 입력 완료 판정)
-	const canSubmit = Boolean(
-		photoUri && title.trim() && selectedPlant && date && weather && body.trim()
-	);
-
-	// 사진 선택
-	const pickImage = async () => {
-		const { status } = await ImagePicker.requestMediaLibraryPermissionsAsync();
-		if (status !== "granted")
-			return Alert.alert("권한 필요", "앨범 접근 권한을 허용해주세요.");
-		setBusy(true);
-		try {
-			const res = await ImagePicker.launchImageLibraryAsync({
-				allowsEditing: true,
-				quality: 0.9,
-				mediaTypes: MEDIA?.Images ?? ImagePicker.MediaTypeOptions.Images,
-				aspect: [1, 1],
-			});
-			if (!res.canceled && res.assets?.[0]?.uri) setPhotoUri(res.assets[0].uri);
-		} finally {
-			setBusy(false);
-		}
-	};
-
-	// Care Actions
-	type CareAction = "repot" | "prune" | "water" | "nutrient";
-
-	const CARE_ACTIONS: { key: CareAction; label: string; emoji: string }[] = [
-		{ key: "repot", label: "분갈이했음", emoji: "🪴" },
-		{ key: "prune", label: "가지치기 했음", emoji: "✂️" },
-		{ key: "water", label: "물줬음", emoji: "💧" },
-		{ key: "nutrient", label: "영양제 줬음", emoji: "🧪" },
-	];
-
-	const [actions, setActions] = useState<CareAction[]>([]);
-	const toggleAction = (k: CareAction) => {
-		setActions((prev) =>
-			prev.includes(k) ? prev.filter((v) => v !== k) : [...prev, k]
-		);
-	};
-
-	// 등록: 시트는 등록하면 열림
-	const handleSubmit = async () => {
-		if (!canSubmit) return;
-
-		try {
-			const token = await getToken();
-			if (!token) {
-				Alert.alert("오류", "로그인이 필요합니다.");
-				return;
-			}
-
-			// 일기 작성 API 호출
-			const diaryData = {
-				user_title: title,
-				user_content: body,
-				plant_nickname: selectedPlant,
-				plant_species: selectedPlant, // TODO: 실제 식물 종으로 교체
-				hashtag: `#${selectedPlant} #${weather || "일상"}`,
-				weather: weather,
-			};
-
-			console.log("📝 일기 작성 데이터:", diaryData);
-			console.log("🌐 API URL:", getApiUrl("/diary-list/create"));
-
-			const apiUrl = getApiUrl("/diary-list/create");
-			const response = await fetch(apiUrl, {
-				method: "POST",
-				headers: {
-					Authorization: `Bearer ${token}`,
-					"Content-Type": "application/json",
-				},
-				body: JSON.stringify(diaryData),
-			});
-
-			console.log("📡 응답 상태:", response.status, response.ok);
-
-			if (!response.ok) {
-				throw new Error(`일기 작성 실패: ${response.status}`);
-			}
-
-			const result = await response.json();
-			console.log("일기 작성 성공:", result);
-			console.log("AI 답변:", result.diary?.plant_reply);
-
-			// AI 답변을 상태에 저장
-			if (result.diary?.plant_reply) {
-				setAiText(result.diary.plant_reply);
-			}
-
-			setAiPreviewVisible(true); // 등록 후에만 미리보기 표시
-			setSheetVisible(true); // 등록하면 바텀시트 열림
-			setIsSubmitted(true); // 이후부터 '수정' 모드
-		} catch (error) {
-			console.error("일기 작성 오류:", error);
-			Alert.alert("일기 작성 실패", "일기 작성 중 문제가 발생했습니다.");
-		}
-	};
-
-	// 수정: 오늘의 일기 업데이트 + LLM 재호출 + 알럿 + 시트 오픈
-	const handleUpdate = async () => {
-		if (!canSubmit) return;
-		try {
-			// 1) 서버에 업데이트
-			// await fetch("/api/diaries/today", {...})
-
-			// 2) (예시) LLM 코멘트 갱신
-			// const llmResp = await fetch("/api/diaries/today/llm-comment", {...}).then(r => r.json());
-			// setAiText(llmResp.message ?? aiText);
-
-			// 데모 문구
-			setAiText("업데이트 반영 완료! 오늘 컨디션 좋아요 🌿");
-
-			// 3) 미리보기/시트 표시
-			if (!aiPreviewVisible) setAiPreviewVisible(true);
-			setSheetVisible(true);
-		} catch {
-			Alert.alert("수정 실패", "잠시 후 다시 시도해 주세요.");
-		}
-	};
-
-	// 버튼 라벨/핸들러 스위칭
-	const primaryLabel = isSubmitted ? "수정하기" : "등록하기";
-	const primaryOnPress = isSubmitted ? handleUpdate : handleSubmit;
-
-	// 바텀시트 타이틀
-	const sheetTitle = `${selectedPlant ?? "식물"}의 하고픈 말`;
-
-	// ✨ 무한 애니메이션 (face, hand)
-	const move1 = useRef(new Animated.Value(0)).current;
-	const move2 = useRef(new Animated.Value(0)).current;
-
-	useEffect(() => {
-		const loop1 = Animated.loop(
-			Animated.sequence([
-				Animated.timing(move1, {
-					toValue: 1,
-					duration: 2000,
-					easing: Easing.inOut(Easing.quad),
-					useNativeDriver: true,
-				}),
-				Animated.timing(move1, {
-					toValue: 0,
-					duration: 2000,
-					easing: Easing.inOut(Easing.quad),
-					useNativeDriver: true,
-				}),
-			])
-		);
-		const loop2 = Animated.loop(
-			Animated.sequence([
-				Animated.timing(move2, {
-					toValue: 1,
-					duration: 2000,
-					easing: Easing.inOut(Easing.quad),
-					useNativeDriver: true,
-				}),
-				Animated.timing(move2, {
-					toValue: 0,
-					duration: 2000,
-					easing: Easing.inOut(Easing.quad),
-					useNativeDriver: true,
-				}),
-			])
-		);
-		loop1.start();
-		const id = setTimeout(() => loop2.start(), 400); // 약간 시간차
-		return () => {
-			loop1.stop();
-			loop2.stop();
-			clearTimeout(id);
-		};
-	}, [move1, move2]);
-
-	const tx1 = move1.interpolate({ inputRange: [0, 1], outputRange: [-3, 3] });
-	const tx2 = move2.interpolate({ inputRange: [0, 1], outputRange: [3, -3] });
-
-	// ─────────────────────────────────────────────────────────────────────
-	// ✅ 포커스 시 전체 리셋 (날씨/날짜는 건드리지 않음)
-	// ─────────────────────────────────────────────────────────────────────
-	const resetDiary = React.useCallback(() => {
-		Keyboard.dismiss();
-		setPhotoUri(null);
-		setTitle("");
-		setSelectedPlant(null);
-		setBody("");
-		setAiPreviewVisible(false);
-		setIsSubmitted(false);
-		setSheetVisible(false);
-		setAiText(
-			"오늘은 통풍만 잘 시켜주세요. 물은 내일 추천! 🌤️오늘은 통풍만 잘 시켜주세요. 물은 내일 추천! 🌤️오늘은 통풍만 잘 시켜주세요. 물은 내일 추천! 🌤️오늘은 통풍만 잘 시켜주세요. 물은 내일 추천! 🌤️"
-		);
-	}, []);
-
-	useFocusEffect(
-		React.useCallback(() => {
-			resetDiary();
-		}, [resetDiary])
-	);
-
-	return (
-		<KeyboardAvoidingView
-			style={[styles.container, { backgroundColor: (theme as any).bg }]}
-			behavior={Platform.select({ ios: "padding", android: "height" })}
-		>
-			<ScrollView
-				keyboardShouldPersistTaps="handled"
-				keyboardDismissMode="interactive"
-			>
-				{/* 사진 등록 */}
-				<View style={styles.photoBox}>
-					<Pressable
-						onPress={pickImage}
-						disabled={busy}
-						style={[
-							styles.photoPlaceholder,
-							{ borderColor: theme.border, backgroundColor: theme.graybg },
-						]}
-					>
-						{photoUri ? (
-							<>
-								<Image
-									source={{ uri: photoUri }}
-									style={styles.photo}
-									resizeMode="cover"
-								/>
-								<View
-									style={[
-										styles.changeBadge,
-										{
-											borderColor: theme.border,
-											backgroundColor: theme.bg + "cc",
-										},
-									]}
-								>
-									<Text style={[styles.changeBadgeText, { color: theme.text }]}>
-										사진 변경
-									</Text>
-								</View>
-							</>
-						) : (
-							<>
-								<Text style={{ color: theme.text, fontSize: 40 }}>+</Text>
-								<Text style={{ color: theme.text, marginTop: 4 }}>
-									사진을 등록하세요
-								</Text>
-							</>
-						)}
-					</Pressable>
-
-					{busy && (
-						<View style={styles.busyOverlay}>
-							<ActivityIndicator size="large" />
-						</View>
-					)}
-				</View>
-
-				{/* 입력들 */}
-				<View style={styles.inputArea}>
-					{/* 제목 */}
-					<View style={styles.field}>
-						<Text style={[styles.sectionLabel, { color: theme.text }]}>
-							제목
-						</Text>
-						<TextInput
-							placeholder="제목을 입력하세요"
-							placeholderTextColor="#909090"
-							value={title}
-							onChangeText={setTitle}
-							style={[
-								styles.input,
-								{ color: theme.text, borderColor: theme.border },
-							]}
-							returnKeyType="next"
-						/>
-					</View>
-
-					{/* 내 식물(별명) */}
-					<InlineSelect
-						label="내 식물(별명)"
-						value={selectedPlant}
-						options={myPlants}
-						onChange={setSelectedPlant}
-						placeholder={
-							plantsLoading ? "식물 목록 로딩 중..." : "내 식물을 선택하세요"
-						}
-						theme={theme as any}
-					/>
-
-					{/* 날짜 (읽기전용) */}
-					<View style={styles.field}>
-						<Text style={[styles.sectionLabel, { color: theme.text }]}>
-							날짜
-						</Text>
-						<TextInput
-							value={date}
-							editable={false}
-							style={[
-								styles.input,
-								{ color: theme.text, borderColor: theme.border, opacity: 0.85 },
-							]}
-						/>
-					</View>
-
-					{/* 날씨 (자동/읽기전용) */}
-					<View style={styles.field}>
-						<Text style={[styles.sectionLabel, { color: theme.text }]}>
-							날씨
-						</Text>
-						<TextInput
-							value={weather ?? ""}
-							editable={false}
-							placeholder={weatherLoading ? "조회 중…" : ""}
-							placeholderTextColor="#909090"
-							style={[
-								styles.input,
-								{ color: theme.text, borderColor: theme.border, opacity: 0.85 },
-							]}
-						/>
-					</View>
-
-					{/* 오늘 한 일 (체크박스 스타일 토글) */}
-					<View style={styles.field}>
-						<Text style={[styles.sectionLabel, { color: theme.text }]}>오늘 한 일</Text>
-
-						<View style={styles.actionsWrap}>
-							{CARE_ACTIONS.map((act) => {
-								const active = actions.includes(act.key);
-								return (
-									<Pressable
-										key={act.key}
-										onPress={() => toggleAction(act.key)}
-										style={[
-											styles.actionPill,
-											{ borderColor: theme.border, backgroundColor: theme.bg },
-											active && [styles.actionPillActive, { backgroundColor: theme.primary }],
-										]}
-									>
-										<Text style={[styles.actionEmoji]}>{act.emoji}</Text>
-										<Text style={[styles.actionText, { color: active ? "#fff" : theme.text }]}>
-											{act.label}
-										</Text>
-										{active && <Text style={styles.actionCheck}>✓</Text>}
-									</Pressable>
-								);
-							})}
-						</View>
-
-						<Text style={[styles.actionsHint, { color: theme.text }]}>
-							선택한 항목은 일기와 함께 기록돼요.
-						</Text>
-					</View>
-
-					{/* 일기 내용 */}
-					<View style={styles.field}>
-						<Text style={[styles.sectionLabel, { color: theme.text }]}>
-							일기 내용
-						</Text>
-						<TextInput
-							placeholder="오늘의 식물 이야기를 적어주세요…"
-							placeholderTextColor="#909090"
-							value={body}
-							onChangeText={setBody}
-							multiline
-							textAlignVertical="top"
-							style={[
-								styles.input,
-								{
-									color: theme.text,
-									borderColor: theme.border,
-									minHeight: 180,
-									lineHeight: 22,
-								},
-							]}
-						/>
-					</View>
-
-					{/* 🔹 AI 응답(미리보기): 등록 전엔 숨김, 등록 후에만 표시 */}
-					{aiPreviewVisible && (
-						<View style={styles.field}>
-							<Text style={[styles.sectionLabel, { color: theme.text }]}>
-								{selectedPlant
-									? `${withJosa(selectedPlant, "이가")} 하고픈 말`
-									: "AI 응답(미리보기)"}
-							</Text>
-							<View
-								style={[
-									styles.input,
-									{ borderColor: theme.border, paddingVertical: 14 },
-								]}
-							>
-								<AnimatedChars
-									text={aiText}
-									style={{ color: theme.text, fontSize: 15, lineHeight: 22 }}
-								/>
-							</View>
-						</View>
-					)}
-
-					{/* 하단 버튼 */}
-					<View style={[styles.bottomBar, { backgroundColor: theme.bg }]}>
-						<Pressable
-							onPress={() =>
-								startLoading(router, {
-									delay: 400,
-									to: "/(page)/diaryList",
-									replace: true,
-									timeoutMs: 0,
-								})
-							}
-							style={[styles.cancelBtn, { borderColor: theme.border }]}
-						>
-							<Text style={[styles.cancelText, { color: theme.text }]}>목록으로</Text>
-						</Pressable>
-						<Pressable
-							disabled={!canSubmit}
-							onPress={() => {
-								Keyboard.dismiss();
-								primaryOnPress();
-							}} // ← 먼저 키패드 닫기
-							style={[
-								styles.submitBtn,
-								{ backgroundColor: !canSubmit ? theme.graybg : theme.primary },
-							]}
-						>
-							<Text style={[styles.submitText, { color: "#fff" }]}>
-								{primaryLabel}
-							</Text>
-						</Pressable>
-					</View>
-				</View>
-			</ScrollView>
-
-			{/* 바텀시트 (등록 시 자동 열림, 드래그/닫기버튼만 닫힘) */}
-			<BottomSheet
-				visible={sheetVisible}
-				text={aiText}
-				title={sheetTitle}
-				onClose={() => setSheetVisible(false)}
-				theme={theme as any}
-			>
-				<View style={styles.LLMDecoBox}>
-					{/* 고정 이미지 */}
-					<Image
-						source={LLMDecoImage}
-						style={styles.LLMDecoImage}
-						resizeMode="contain"
-					/>
-					{/* 움직이는 얼굴 */}
-					<Animated.Image
-						source={LLMDecoImageFace}
-						style={[styles.LLMDecoFace, { transform: [{ translateX: tx1 }] }]}
-						resizeMode="contain"
-					/>
-					{/* 움직이는 손 */}
-					<Animated.Image
-						source={LLMDecoImageHand}
-						style={[styles.LLMDecoHand, { transform: [{ translateX: tx2 }] }]}
-						resizeMode="contain"
-					/>
-				</View>
-			</BottomSheet>
-		</KeyboardAvoidingView>
-	);
->>>>>>> a2a2cc4e
 }
 
 // ─────────────────────────────────────────────────────────────────────────────
 // ④ Styles (plant-new.tsx 톤과 동일 스케일)
 // ─────────────────────────────────────────────────────────────────────────────
 const styles = StyleSheet.create({
-<<<<<<< HEAD
   container: { flex: 1, paddingBottom: 72 },
 
   sectionLabel: { fontSize: 16, fontWeight: "700", marginBottom: 8 },
@@ -1689,206 +1169,6 @@
     backgroundColor: "rgba(0,0,0,0.06)",
   },
   sheetBtnText: { fontWeight: "700" },
-
-  LLMDecoBox: {
-    display: "flex",
-    flexDirection: "row",
-    alignItems: "center",
-    justifyContent: "flex-end",
-    position: "relative",
-    width: "100%",
-  },
-  LLMDecoImage: {
-    width: 120,
-    height: 100,
-  },
-  LLMDecoFace: {
-    position: "absolute",
-    width: 70,
-    height: 48,
-    right: 22,
-    top: 4,
-  },
-  LLMDecoHand: {
-    position: "absolute",
-    width: 42,
-    height: 42,
-    right: 50,
-    top: 46,
-  },
-
-  // ── 오늘 한 일 (체크박스 토글)
-  actionsWrap: {
-    flexDirection: "row",
-    flexWrap: "wrap",
-    gap: 8,
-  },
-  actionPill: {
-    flexDirection: "row",
-    alignItems: "center",
-    paddingHorizontal: 12,
-    paddingVertical: 10,
-    borderWidth: 1,
-    borderRadius: 999,
-  },
-  actionPillActive: {
-    borderColor: "transparent",
-  },
-  actionEmoji: {
-    fontSize: 16,
-    marginRight: 6,
-  },
-  actionText: {
-    fontSize: 14,
-    fontWeight: "700",
-    maxWidth: 160,
-  },
-  actionCheck: {
-    marginLeft: 6,
-    fontSize: 14,
-    fontWeight: "800",
-    color: "#fff",
-  },
-  actionsHint: {
-    fontSize: 12,
-    opacity: 0.7,
-    marginTop: 8,
-  },
-=======
-	container: { flex: 1, paddingBottom: 72 },
-
-	sectionLabel: { fontSize: 16, fontWeight: "700", marginBottom: 8 },
-	helper: { fontSize: 12, marginBottom: 8, opacity: 0.8 },
-
-	photoBox: {
-		alignItems: "center",
-		position: "relative",
-		height: 260,
-		marginTop: 12,
-	},
-	photo: {
-		position: "absolute",
-		left: 0,
-		top: 0,
-		width: "100%",
-		height: 260,
-		resizeMode: "cover",
-	},
-	photoPlaceholder: {
-		width: "100%",
-		height: 260,
-		alignItems: "center",
-		justifyContent: "center",
-	},
-
-	busyOverlay: {
-		position: "absolute",
-		left: 0,
-		right: 0,
-		top: 0,
-		bottom: 0,
-		alignItems: "center",
-		justifyContent: "center",
-		backgroundColor: "rgba(0,0,0,0.08)",
-		borderRadius: 12,
-	},
-
-	inputArea: { paddingHorizontal: 24 },
-	field: { marginTop: 24 },
-	input: {
-		borderWidth: 1,
-		minHeight: 50,
-		borderRadius: 10,
-		paddingHorizontal: 12,
-		paddingVertical: 12,
-	},
-
-	bottomBar: { flexDirection: "row", gap: 8, marginTop: 24 },
-	cancelBtn: {
-		flex: 1,
-		borderWidth: 1,
-		borderRadius: 12,
-		alignItems: "center",
-		justifyContent: "center",
-		paddingVertical: 14,
-	},
-	cancelText: { fontSize: 15, fontWeight: "600" },
-	submitBtn: {
-		flex: 2,
-		borderRadius: 12,
-		alignItems: "center",
-		justifyContent: "center",
-		paddingVertical: 14,
-	},
-	submitText: { fontWeight: "700", fontSize: 16 },
-
-	changeBadge: {
-		position: "absolute",
-		right: 10,
-		bottom: 10,
-		borderWidth: 1,
-		borderRadius: 8,
-		paddingHorizontal: 10,
-		paddingVertical: 6,
-	},
-	changeBadgeText: { fontSize: 12, fontWeight: "700" },
-
-	dropdownPanel: {
-		borderWidth: 1,
-		borderRadius: 10,
-		overflow: "hidden",
-		marginTop: -6,
-	},
-	dropdownItem: { paddingHorizontal: 12, paddingVertical: 12 },
-
-	// ── 바텀시트
-	sheetWrap: {
-		position: "absolute",
-		left: 0,
-		right: 0,
-		bottom: 65,
-		borderTopLeftRadius: 20,
-		borderTopRightRadius: 20,
-		paddingTop: 10,
-		paddingHorizontal: 20,
-		paddingBottom: 20,
-		backgroundColor: "#ffffff",
-	},
-	sheetHandle: {
-		alignSelf: "center",
-		width: 42,
-		height: 5,
-		borderRadius: 999,
-		opacity: 0.5,
-		marginBottom: 12,
-	},
-	sheetTitle: {
-		fontSize: 14,
-		fontWeight: "800",
-		marginBottom: 8,
-		opacity: 0.8,
-	},
-	sheetBody: { paddingVertical: 6 },
-	sheetText: { fontSize: 16, lineHeight: 24 },
-
-	// ✅ 데코(children) 영역 — 시각만, 기능 변경 없음
-	sheetDeco: {
-		marginTop: 6,
-		marginBottom: 6,
-		alignSelf: "stretch",
-		alignItems: "center",
-		justifyContent: "center",
-		overflow: "visible",
-	},
-
-	sheetActions: { marginTop: 12, alignItems: "flex-end" },
-	sheetBtn: {
-		paddingHorizontal: 12,
-		paddingVertical: 8,
-		borderRadius: 10,
-		backgroundColor: "rgba(0,0,0,0.06)",
-	},
-	sheetBtnText: { fontWeight: "700" },
 
 	LLMDecoBox: {
 		display: "flex",
@@ -1952,5 +1232,4 @@
 		opacity: 0.7,
 		marginTop: 8,
 	},
->>>>>>> a2a2cc4e
 });