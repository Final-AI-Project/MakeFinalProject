// app/(page)/diaryList.tsx
import React, { useMemo, useState, useEffect } from "react";
import { useFocusEffect } from "@react-navigation/native";
import { getApiUrl } from "../../config/api";
import {
  View,
  Text,
  StyleSheet,
  FlatList,
  Pressable,
  useColorScheme,
  Image,
  ActivityIndicator,
  Alert,
} from "react-native";
import { useRouter } from "expo-router";
import Colors from "../../constants/Colors";
import { Picker } from "@react-native-picker/picker";
import { getToken } from "../../libs/auth";

// ─────────────────────────────────────────────────────────────────────────────
// ① Types
// ─────────────────────────────────────────────────────────────────────────────
type Diary = {
  idx: number;
  user_title: string;
  user_content: string;
  plant_nickname?: string;
  plant_species?: string;
  plant_reply?: string; // AI 답변
  weather?: string;
  weather_icon?: string;
  img_url?: string;
  hashtag?: string;
  created_at: string;
  updated_at?: string;
};

// ─────────────────────────────────────────────────────────────────────────────
// ② Component
// ─────────────────────────────────────────────────────────────────────────────
export default function DiaryList() {
  const scheme = useColorScheme();
  const theme = Colors[scheme === "dark" ? "dark" : "light"];
  const router = useRouter();

  // 상태 관리
  const [diaries, setDiaries] = useState<Diary[]>([]);
  const [loading, setLoading] = useState(true);
  const [error, setError] = useState<string | null>(null);

  // 일기 목록 가져오기
  const fetchDiaries = async () => {
    try {
      setLoading(true);
      setError(null);

      const token = await getToken();
      if (!token) {
        throw new Error("로그인이 필요합니다");
      }

      const apiUrl = getApiUrl("/diary-list");
      const response = await fetch(apiUrl, {
        method: "GET",
        headers: {
          Authorization: `Bearer ${token}`,
          "Content-Type": "application/json",
        },
      });

      if (!response.ok) {
        throw new Error(
          `일기 목록을 가져오는데 실패했습니다: ${response.status}`
        );
      }

      const data = await response.json();
      console.log("일기 목록 응답:", data);

      if (data.diaries && Array.isArray(data.diaries)) {
        setDiaries(data.diaries);
      } else {
        setDiaries([]);
      }
    } catch (err) {
      console.error("일기 목록 가져오기 오류:", err);
      setError(
        err instanceof Error
          ? err.message
          : "일기 목록을 가져오는데 실패했습니다"
      );
    } finally {
      setLoading(false);
    }
  };

  // 컴포넌트 마운트 시 일기 목록 가져오기 (즉시 새로고침)
  useEffect(() => {
    fetchDiaries();
  }, []);

  // 페이지 포커스 시 새로고침 (접속 시 + 일기 작성/수정/삭제 후 돌아올 때)
  useFocusEffect(
    React.useCallback(() => {
      fetchDiaries();
    }, [])
  );

  // 정렬 상태: "date" | "plant"
  const [sortBy, setSortBy] = useState<"date" | "plant">("date");

<<<<<<< HEAD
  // 간단 정렬 (날짜 ↔ 식물명)
  const data = useMemo(() => {
    const copy = [...diaries];
    if (sortBy === "date") {
      copy.sort((a, b) => (a.created_at < b.created_at ? 1 : -1)); // 최신 우선
    } else {
      copy.sort((a, b) =>
        (a.plant_nickname ?? "").localeCompare(b.plant_nickname ?? "")
      );
    }
    return copy;
  }, [diaries, sortBy]);

  // 항목 클릭 → 해당 일기 페이지로 이동
  // NOTE: 작성/상세 단일 페이지가 /(page)/diary 라는 전제
  const openDiary = (item: Diary) => {
    router.push({
      pathname: "/(page)/(stackless)/diary-edit",
      params: { id: item.idx.toString() },
    });
  };

  return (
    <View style={[styles.container, { backgroundColor: theme.bg }]}>
      {/* 상단: 정렬 셀렉트 + 일기 쓰기 버튼 */}
      <View style={[styles.topBar, { backgroundColor: theme.bg }]}>
        <View
          style={[
            styles.leftSelect,
            { borderColor: theme.border, backgroundColor: theme.bg },
          ]}
        >
          <Picker
            selectedValue={sortBy}
            onValueChange={(v) => setSortBy(v as "date" | "plant")}
            mode="dropdown"
            dropdownIconColor={theme.text}
            style={[
              styles.picker,
              { color: theme.text, backgroundColor: theme.bg },
            ]}
          >
            <Picker.Item label="날짜별" value="date" />
            <Picker.Item label="식물별" value="plant" />
          </Picker>
        </View>

        <Pressable
          onPress={() => router.push("/(page)/diary")}
          style={[
            styles.writeBtn,
            { borderColor: theme.border, backgroundColor: theme.graybg },
          ]}
        >
          <Text style={[styles.writeBtnText, { color: theme.text }]}>
            일기 쓰기
          </Text>
        </Pressable>
      </View>

      {/* 로딩 상태 */}
      {loading && (
        <View style={styles.loadingContainer}>
          <ActivityIndicator size="large" color={theme.primary} />
          <Text style={[styles.loadingText, { color: theme.text }]}>
            일기 목록을 불러오는 중...
          </Text>
        </View>
      )}

      {/* 에러 상태 */}
      {error && (
        <View style={styles.errorContainer}>
          <Text style={[styles.errorText, { color: theme.text }]}>{error}</Text>
          <Pressable
            onPress={fetchDiaries}
            style={[styles.retryButton, { backgroundColor: theme.primary }]}
          >
            <Text style={styles.retryButtonText}>다시 시도</Text>
          </Pressable>
        </View>
      )}

      {/* 일기 목록 */}
      {!loading && !error && (
        <FlatList
          data={data}
          keyExtractor={(item) => item.idx.toString()}
          contentContainerStyle={{ paddingHorizontal: 16, paddingBottom: 120 }}
          renderItem={({ item }) => (
            <Pressable
              onPress={() => openDiary(item)}
              style={[
                styles.card,
                { borderColor: theme.border, backgroundColor: theme.bg },
              ]}
            >
              <View style={styles.cardRow}>
                {/* 썸네일 */}
                {item.img_url ? (
                  <Image
                    source={{
                      uri: item.img_url.startsWith("http")
                        ? item.img_url
                        : getApiUrl(item.img_url),
                    }}
                    style={styles.thumb}
                    resizeMode="cover"
                  />
                ) : (
                  <View
                    style={[
                      styles.thumb,
                      {
                        backgroundColor: theme.graybg,
                        alignItems: "center",
                        justifyContent: "center",
                      },
                    ]}
                  >
                    <Text
                      style={{ fontSize: 12, color: theme.text, opacity: 0.6 }}
                    >
                      No Image
                    </Text>
                  </View>
                )}

                {/* 내용 */}
                <View style={styles.cardBody}>
                  <Text
                    style={[styles.cardTitle, { color: theme.text }]}
                    numberOfLines={1}
                    ellipsizeMode="tail"
                  >
                    {item.user_title}
                  </Text>

                  <Text
                    style={[
                      styles.cardMeta,
                      { color: theme.text, opacity: 0.7 },
                    ]}
                    numberOfLines={1}
                  >
                    {[
                      item.plant_nickname,
                      item.plant_species,
                      item.created_at
                        ? (() => {
                            try {
                              const date = new Date(item.created_at);
                              // 유효한 날짜인지 확인
                              if (isNaN(date.getTime())) {
                                return "날짜 없음";
                              }
                              return date.toLocaleDateString("ko-KR");
                            } catch (error) {
                              console.error(
                                "날짜 파싱 오류:",
                                error,
                                item.created_at
                              );
                              return "날짜 없음";
                            }
                          })()
                        : "날짜 없음",
                    ]
                      .filter(Boolean)
                      .join(" · ")}
                  </Text>

                  {Boolean(item.user_content) && (
                    <Text
                      style={[
                        styles.cardContent,
                        { color: theme.text, opacity: 0.9 },
                      ]}
                      numberOfLines={2}
                      ellipsizeMode="tail"
                    >
                      {item.user_content}
                    </Text>
                  )}
                </View>
              </View>
            </Pressable>
          )}
          ItemSeparatorComponent={() => <View style={{ height: 10 }} />}
          ListEmptyComponent={() => (
            <View style={styles.emptyContainer}>
              <Text style={[styles.emptyText, { color: theme.text }]}>
                아직 작성된 일기가 없습니다.
              </Text>
              <Text
                style={[
                  styles.emptySubText,
                  { color: theme.text, opacity: 0.7 },
                ]}
              >
                첫 번째 일기를 작성해보세요!
              </Text>
            </View>
          )}
        />
      )}

      {/* 우하단 원형 버튼 (타임 랩스 만들기) */}
      <Pressable
        onPress={() => {
          // TODO: 타임랩스 생성 페이지 경로로 교체
          // 예) router.push("/(page)/timelapse");
        }}
        style={[
          styles.fab,
          {
            borderColor: theme.border,
            backgroundColor: theme.bg,
          },
        ]}
      >
        <Text style={[styles.fabText, { color: theme.text }]}>
          타임 랩스{"\n"}만들기
        </Text>
      </Pressable>
    </View>
  );
=======
			{/* 우하단 원형 버튼 (타임 랩스 만들기) */}
			<Pressable
				onPress={() => router.push("/(page)/(stackless)/timelapse")} // ← 원하는 목적지로 변경 가능
				style={[
					styles.fab,
					{
						borderColor: theme.border,
						backgroundColor: theme.bg,
					},
				]}
				hitSlop={8}
			>
				<Text style={[styles.fabText, { color: theme.text }]}>
					타임 랩스{"\n"}만들기
				</Text>
			</Pressable>

		</View>
	);
>>>>>>> c2c5fa6e
}

// ─────────────────────────────────────────────────────────────────────────────
// ③ Styles
// ─────────────────────────────────────────────────────────────────────────────
const styles = StyleSheet.create({
<<<<<<< HEAD
  container: { flex: 1 },

  // 상단 바: 좌측 셀렉트, 우측 "일기 쓰기" 버튼
  topBar: {
    flexDirection: "row",
    alignItems: "center",
    justifyContent: "space-between",
    paddingHorizontal: 16,
    paddingTop: 16,
    paddingBottom: 8,
    gap: 12,
  },
  leftSelect: {
    flex: 1,
    paddingVertical: 0,
    borderWidth: 1,
    borderRadius: 10,
    overflow: "hidden",
    height: 40,
    justifyContent: "center",
  },
  picker: {
    width: "100%",
    paddingVertical: 0,
  },
  writeBtn: {
    paddingHorizontal: 14,
    height: 40,
    borderRadius: 10,
    borderWidth: 1,
    alignItems: "center",
    justifyContent: "center",
  },
  writeBtnText: {
    fontSize: 14,
    fontWeight: "700",
  },
=======
	container: { flex: 1, paddingBottom: 100 },
>>>>>>> c2c5fa6e

  // 카드
  card: {
    minHeight: 72,
    borderWidth: 1,
    borderRadius: 12,
    paddingHorizontal: 12,
    paddingVertical: 10,
  },
  cardRow: {
    flexDirection: "row",
    gap: 12,
  },
  thumb: {
    width: 56,
    height: 56,
    borderRadius: 10,
    overflow: "hidden",
  },
  cardBody: {
    flex: 1,
    minHeight: 56,
    justifyContent: "center",
  },
  cardTitle: {
    fontSize: 15,
    fontWeight: "800",
    marginBottom: 2,
  },
  cardMeta: {
    fontSize: 12,
    marginBottom: 6,
  },
  cardContent: {
    fontSize: 13,
    lineHeight: 18,
  },

  // FAB
  fab: {
    position: "absolute",
    right: 16,
    bottom: 90,
    width: 75,
    height: 75,
    borderRadius: 999,
    borderWidth: 1,
    alignItems: "center",
    justifyContent: "center",
    // 살짝 그림자
    shadowColor: "#000",
    shadowOpacity: 0.2,
    shadowRadius: 6,
    shadowOffset: { width: 0, height: 3 },
    elevation: 6,
  },
  fabText: {
    fontSize: 13,
    textAlign: "center",
    fontWeight: "600",
    lineHeight: 18,
  },

  // 로딩, 에러, 빈 상태
  loadingContainer: {
    flex: 1,
    justifyContent: "center",
    alignItems: "center",
    paddingHorizontal: 32,
  },
  loadingText: {
    marginTop: 16,
    fontSize: 16,
    textAlign: "center",
  },
  errorContainer: {
    flex: 1,
    justifyContent: "center",
    alignItems: "center",
    paddingHorizontal: 32,
  },
  errorText: {
    fontSize: 16,
    textAlign: "center",
    marginBottom: 16,
  },
  retryButton: {
    paddingHorizontal: 24,
    paddingVertical: 12,
    borderRadius: 8,
  },
  retryButtonText: {
    color: "white",
    fontSize: 16,
    fontWeight: "600",
  },
  emptyContainer: {
    flex: 1,
    justifyContent: "center",
    alignItems: "center",
    paddingHorizontal: 32,
    paddingVertical: 64,
  },
  emptyText: {
    fontSize: 18,
    fontWeight: "600",
    textAlign: "center",
    marginBottom: 8,
  },
  emptySubText: {
    fontSize: 14,
    textAlign: "center",
  },
});<|MERGE_RESOLUTION|>--- conflicted
+++ resolved
@@ -110,7 +110,6 @@
   // 정렬 상태: "date" | "plant"
   const [sortBy, setSortBy] = useState<"date" | "plant">("date");
 
-<<<<<<< HEAD
   // 간단 정렬 (날짜 ↔ 식물명)
   const data = useMemo(() => {
     const copy = [...diaries];
@@ -320,10 +319,7 @@
 
       {/* 우하단 원형 버튼 (타임 랩스 만들기) */}
       <Pressable
-        onPress={() => {
-          // TODO: 타임랩스 생성 페이지 경로로 교체
-          // 예) router.push("/(page)/timelapse");
-        }}
+        onPress={() => router.push("/(page)/(stackless)/timelapse")}
         style={[
           styles.fab,
           {
@@ -331,6 +327,7 @@
             backgroundColor: theme.bg,
           },
         ]}
+        hitSlop={8}
       >
         <Text style={[styles.fabText, { color: theme.text }]}>
           타임 랩스{"\n"}만들기
@@ -338,35 +335,13 @@
       </Pressable>
     </View>
   );
-=======
-			{/* 우하단 원형 버튼 (타임 랩스 만들기) */}
-			<Pressable
-				onPress={() => router.push("/(page)/(stackless)/timelapse")} // ← 원하는 목적지로 변경 가능
-				style={[
-					styles.fab,
-					{
-						borderColor: theme.border,
-						backgroundColor: theme.bg,
-					},
-				]}
-				hitSlop={8}
-			>
-				<Text style={[styles.fabText, { color: theme.text }]}>
-					타임 랩스{"\n"}만들기
-				</Text>
-			</Pressable>
-
-		</View>
-	);
->>>>>>> c2c5fa6e
 }
 
 // ─────────────────────────────────────────────────────────────────────────────
 // ③ Styles
 // ─────────────────────────────────────────────────────────────────────────────
 const styles = StyleSheet.create({
-<<<<<<< HEAD
-  container: { flex: 1 },
+  container: { flex: 1, paddingBottom: 100 },
 
   // 상단 바: 좌측 셀렉트, 우측 "일기 쓰기" 버튼
   topBar: {
@@ -403,9 +378,6 @@
     fontSize: 14,
     fontWeight: "700",
   },
-=======
-	container: { flex: 1, paddingBottom: 100 },
->>>>>>> c2c5fa6e
 
   // 카드
   card: {
