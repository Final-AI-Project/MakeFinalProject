// app/(page)/(stackless)/medical-detail.tsx
import React, { useMemo, useState, useEffect } from "react";
import {
    View,
    Text,
    StyleSheet,
    ScrollView,
    KeyboardAvoidingView,
    Platform,
    Pressable,
    Image,
    ActivityIndicator,
} from "react-native";
import * as ImagePicker from "expo-image-picker";
import { useColorScheme } from "react-native";
import { useRouter, useFocusEffect } from "expo-router";
import Colors from "../../../constants/Colors";
import { fetchSimpleWeather } from "../../../components/common/weatherBox";
import { getApiUrl } from "../../../config/api";
import { getToken } from "../../../libs/auth";
import { showAlert } from "../../../components/common/appAlert";

// ─────────────────────────────────────────────────────────────────────────────
// ① Helpers & Types
// ─────────────────────────────────────────────────────────────────────────────
type Weather = "맑음" | "흐림" | "비" | "눈" | null;
const MEDIA =
    (ImagePicker as any).MediaType ?? (ImagePicker as any).MediaTypeOptions;

const todayStr = () => {
    const d = new Date();
    const yyyy = d.getFullYear();
    const mm = String(d.getMonth() + 1).padStart(2, "0");
    const dd = String(d.getDate()).padStart(2, "0");
    return `${yyyy}-${mm}-${dd}`;
};

type Candidate = {
    id: string;
    name: string;
    desc?: string;
    confidence?: number;
};

// ─────────────────────────────────────────────────────────────────────────────
// ② InlineSelect (간단 셀렉트) — style prop 포함
// ─────────────────────────────────────────────────────────────────────────────
function InlineSelect<T extends string>({
    label,
    value,
    options,
    onChange,
    placeholder = "선택하세요",
    theme,
    style,
}: {
    label: string;
    value: T | null;
    options: { label: string; value: T }[];
    onChange: (v: T) => void;
    placeholder?: string;
    theme: typeof Colors.light;
    style?: any;
}) {
    const [open, setOpen] = useState(false);
    return (
        <View style={style}>
            <Text
                style={[styles.sectionLabel, { color: theme.text, marginBottom: 8 }]}
            >
                {label}
            </Text>
            <Pressable
                onPress={() => setOpen((v) => !v)}
                style={[styles.rowBox, { borderColor: theme.border }]}
            >
                <Text style={{ color: theme.text }}>
                    {value ? options.find((o) => o.value === value)?.label : placeholder}
                </Text>
            </Pressable>
            {open && (
                <View style={[styles.dropdownPanel, { borderColor: theme.border }]}>
                    {options.map((opt) => (
                        <Pressable
                            key={opt.value}
                            onPress={() => {
                                onChange(opt.value);
                                setOpen(false);
                            }}
                            style={[styles.dropdownItem, { backgroundColor: theme.bg }]}
                        >
                            <Text style={{ color: theme.text }}>{opt.label}</Text>
                        </Pressable>
                    ))}
                </View>
            )}
        </View>
    );
}

// ─────────────────────────────────────────────────────────────────────────────
// ③ Component
// ─────────────────────────────────────────────────────────────────────────────
export default function medicalDetail() {
<<<<<<< HEAD
  // Theme & Router
  const scheme = useColorScheme();
  const theme = Colors[scheme === "dark" ? "dark" : "light"];
  const router = useRouter();

  // 상태
  const [photoUri, setPhotoUri] = useState<string | null>(null);
  const [busy, setBusy] = useState(false); // 사진 선택 중
  const [inferBusy, setInferBusy] = useState(false); // 진단 실행 중

  const [isMine, setIsMine] = useState<"mine" | "not-mine">("mine");
  const [selectedPlant, setSelectedPlant] = useState<string | null>(null);
  const [date] = useState(todayStr());
  const [weather, setWeather] = useState<Weather>(null); // 서버 저장에 활용 가능

  // 진단 결과 상태
  const [diagnosisResult, setDiagnosisResult] = useState<{
    healthStatus: string;
    healthConfidence: number;
    message: string;
    recommendation: string;
    diseasePredictions: any[];
  } | null>(null);

  // 내 식물(별명) - 실제 API에서 가져오기
  const [myPlants, setMyPlants] = useState<{ label: string; value: string }[]>(
    []
  );
  const [plantsData, setPlantsData] = useState<any[]>([]); // 식물 원본 데이터 저장
  const [plantsLoading, setPlantsLoading] = useState(true);

  // 페이지 포커스 시 상태 초기화
  useFocusEffect(
    React.useCallback(() => {
      // 진단 관련 상태 초기화
      setPhotoUri(null);
      setBusy(false);
      setInferBusy(false);
      setSelectedPlant(null);
      setWeather(null);
      setDiagnosisResult({
        healthStatus: "",
        healthConfidence: 0,
        candidates: [],
      });
      console.log("🔍 진단 페이지 상태 초기화 완료");
    }, [])
  );

  // 컴포넌트 마운트 시에도 초기화
  useEffect(() => {
    setPhotoUri(null);
    setBusy(false);
    setInferBusy(false);
    setSelectedPlant(null);
    setWeather(null);
    setDiagnosisResult({
      healthStatus: "",
      healthConfidence: 0,
      candidates: [],
    });
    console.log("🔍 진단 페이지 컴포넌트 마운트 시 초기화 완료");
  }, []);

  // 식물 목록 가져오기
  useEffect(() => {
    const fetchMyPlants = async () => {
      try {
        const token = await getToken();
        if (!token) return;

        // 의료진단용 전용 API 사용
        const apiUrl = getApiUrl("/diary-plants/my-plants");
        const response = await fetch(apiUrl, {
          method: "GET",
          headers: {
            Authorization: `Bearer ${token}`,
            "Content-Type": "application/json",
          },
        });

        if (response.ok) {
          const data = await response.json();
          console.log("의료진단용 식물 목록 응답:", data);
          if (data.plants && Array.isArray(data.plants)) {
            const plantOptions = data.plants.map((plant: any) => ({
              label: `${plant.plant_name} (${plant.species || "기타"})`,
              value: plant.plant_id.toString(), // plant_id를 value로 사용
            }));
            setMyPlants(plantOptions);
            setPlantsData(data.plants); // 원본 데이터 저장
          }
        } else {
          console.error(
            "식물 목록 API 오류:",
            response.status,
            response.statusText
          );
=======
    // Theme & Router
    const scheme = useColorScheme();
    const theme = Colors[scheme === "dark" ? "dark" : "light"];
    const router = useRouter();

    // 상태
    const [photoUri, setPhotoUri] = useState<string | null>(null);
    const [busy, setBusy] = useState(false); // 사진 선택 중
    const [inferBusy, setInferBusy] = useState(false); // 진단 실행 중

    const [isMine, setIsMine] = useState<"mine" | "not-mine">("mine");
    const [selectedPlant, setSelectedPlant] = useState<string | null>(null);
    const [date] = useState(todayStr());
    const [weather, setWeather] = useState<Weather>(null); // 서버 저장에 활용 가능

    // 진단 결과 상태
    const [diagnosisResult, setDiagnosisResult] = useState<{
        healthStatus: string;
        healthConfidence: number;
        message: string;
        recommendation: string;
        diseasePredictions: any[];
    } | null>(null);

    // 내 식물(별명) - 실제 API에서 가져오기
    const [myPlants, setMyPlants] = useState<{ label: string; value: string }[]>(
        []
    );
    const [plantsLoading, setPlantsLoading] = useState(true);

    // 식물 목록 가져오기
    useEffect(() => {
        const fetchMyPlants = async () => {
            try {
                const token = await getToken();
                if (!token) return;

                const apiUrl = getApiUrl("/home/plants/current");
                const response = await fetch(apiUrl, {
                    method: "GET",
                    headers: {
                        Authorization: `Bearer ${token}`,
                        "Content-Type": "application/json",
                    },
                });

                if (response.ok) {
                    const data = await response.json();
                    if (data.plants && Array.isArray(data.plants)) {
                        const plantOptions = data.plants.map((plant: any) => ({
                            label: `${plant.plant_name} (${plant.species || "기타"})`,
                            value: plant.plant_name,
                        }));
                        setMyPlants(plantOptions);
                    }
                }
            } catch (error) {
                console.error("식물 목록 가져오기 실패:", error);
            } finally {
                setPlantsLoading(false);
            }
        };

        fetchMyPlants();
    }, []);

    // 날씨 자동 채움
    useEffect(() => {
        (async () => {
            try {
                const w = await fetchSimpleWeather(
                    "GTr1cI7Wi0FRbOTFBaUzUCzCDP4OnyyEmHnn11pxCUC5ehG5bQnbyztgeydnOWz1O04tjw1SE5RsX8RNo6XCgQ==",
                    { lat: 37.4836, lon: 127.0326, label: "서울시 - 서초구" }
                );
                if (w) setWeather((prev) => prev ?? w);
            } catch {}
        })();
    }, []);

    // 사진 선택
    const pickImage = async () => {
        const { status } = await ImagePicker.requestMediaLibraryPermissionsAsync();
        if (status !== "granted") {
            showAlert({
                title: "권한 필요",
                message: "앨범 접근 권한을 허용해주세요.",
                buttons: [{ text: "확인" }],
            });
            return;
        }
        setBusy(true);
        try {
            const res = await ImagePicker.launchImageLibraryAsync({
                allowsEditing: true,
                quality: 0.9,
                mediaTypes: MEDIA?.Images ?? ImagePicker.MediaTypeOptions.Images,
                aspect: [1, 1],
            });
            if (!res.canceled && res.assets?.[0]?.uri) {
                const uri = res.assets[0].uri;
                setPhotoUri(uri);
                await runDiagnosis(uri); // 새 사진마다 재진단
            }
        } finally {
            setBusy(false);
>>>>>>> c2c5fa6e
        }
    };

<<<<<<< HEAD
    fetchMyPlants();
  }, []);

  // 날씨 자동 채움
  useEffect(() => {
    (async () => {
      try {
        const w = await fetchSimpleWeather(
          "GTr1cI7Wi0FRbOTFBaUzUCzCDP4OnyyEmHnn11pxCUC5ehG5bQnbyztgeydnOWz1O04tjw1SE5RsX8RNo6XCgQ==",
          { lat: 37.4836, lon: 127.0326, label: "서울시 - 서초구" }
        );
        if (w) setWeather((prev) => prev ?? w);
      } catch {}
    })();
  }, []);

  // 사진 선택
  const pickImage = async () => {
    const { status } = await ImagePicker.requestMediaLibraryPermissionsAsync();
    if (status !== "granted")
      return Alert.alert("권한 필요", "앨범 접근 권한을 허용해주세요.");
    setBusy(true);
    try {
      const res = await ImagePicker.launchImageLibraryAsync({
        allowsEditing: true,
        quality: 0.9,
        mediaTypes: MEDIA?.Images ?? ImagePicker.MediaTypeOptions.Images,
        aspect: [1, 1],
      });
      if (!res.canceled && res.assets?.[0]?.uri) {
        const uri = res.assets[0].uri;
        setPhotoUri(uri);
        await runDiagnosis(uri); // 새 사진마다 재진단
      }
    } finally {
      setBusy(false);
    }
  };

  // 토글 시 초기화(요청사항)
  const onPickMineMode = (mode: "mine" | "not-mine") => {
    setIsMine(mode);
    setSelectedPlant(null);
    setPhotoUri(null);
    setDiagnosisResult(null);
    setInferBusy(false);
  };

  // 제출 가능 조건
  const canSubmit = Boolean(photoUri && selectedPlant && isMine === "mine");

  // 등록
  const handleSubmit = async () => {
    if (!canSubmit) return;

    try {
      const token = await getToken();
      if (!token) {
        Alert.alert("오류", "로그인이 필요합니다.");
        return;
      }

      // 진단 결과 저장
      if (
        diagnosisResult &&
        diagnosisResult.diseasePredictions &&
        diagnosisResult.diseasePredictions.length > 0
      ) {
        console.log("💾 진단 결과 저장 시작");
        console.log("🌱 선택된 식물:", selectedPlant);
        console.log("🌱 선택된 식물 ID:", selectedPlant);
        // 선택된 식물의 정보 찾기
        const selectedPlantData = plantsData.find(
          (p) => p.plant_id.toString() === selectedPlant
        );
        console.log("🌱 선택된 식물 이름:", selectedPlantData?.plant_name);
        console.log("🦠 진단 결과:", diagnosisResult.diseasePredictions[0]);

        // selectedPlantData는 이미 위에서 정의됨
        const plantId = selectedPlantData?.plant_id || selectedPlantData?.id;

        console.log("🌱 선택된 식물 데이터:", selectedPlantData);
        console.log("🌱 식물 ID:", plantId);

        if (!plantId) {
          Alert.alert("오류", "선택된 식물의 ID를 찾을 수 없습니다.");
          return;
        }

        const formData = new FormData();
        formData.append("plant_id", plantId.toString()); // 선택된 식물 ID 사용
        formData.append(
          "disease_name",
          diagnosisResult.diseasePredictions[0].class_name
        ); // 가장 높은 신뢰도의 병충해
        formData.append(
          "confidence",
          diagnosisResult.diseasePredictions[0].confidence.toString()
        );
        formData.append("diagnosis_date", date);

        // 이미지가 있으면 추가
        if (photoUri) {
          formData.append("image", {
            uri: photoUri,
            type: "image/jpeg",
            name: "diagnosis.jpg",
          } as any);
=======
    // 토글 시 초기화(요청사항)
    const onPickMineMode = (mode: "mine" | "not-mine") => {
        setIsMine(mode);
        setSelectedPlant(null);
        setPhotoUri(null);
        setDiagnosisResult(null);
        setInferBusy(false);
    };

    // 제출 가능 조건
    const canSubmit = Boolean(photoUri && selectedPlant && isMine === "mine");

    // 등록
    const handleSubmit = async () => {
        if (!canSubmit) return;

        try {
            const token = await getToken();
            if (!token) {
                showAlert({
                    title: "오류",
                    message: "로그인이 필요합니다.",
                    buttons: [{ text: "확인" }],
                });
                return;
            }

            // 진단 결과 저장
            if (
                diagnosisResult &&
                diagnosisResult.diseasePredictions &&
                diagnosisResult.diseasePredictions.length > 0
            ) {
                console.log("💾 진단 결과 저장 시작");
                console.log("🌱 선택된 식물:", selectedPlant);
                console.log("🦠 진단 결과:", diagnosisResult.diseasePredictions[0]);

                const formData = new FormData();
                // NOTE: selectedPlant는 string이므로 서버 스키마에 맞춰 실제 plant_id로 교체 필요
                formData.append("plant_id", (selectedPlant as any)?.id?.toString?.() ?? "1");
                formData.append(
                    "disease_name",
                    diagnosisResult.diseasePredictions[0].class_name
                );
                formData.append(
                    "confidence",
                    diagnosisResult.diseasePredictions[0].confidence.toString()
                );
                formData.append("diagnosis_date", date);

                // 이미지가 있으면 추가
                if (photoUri) {
                    formData.append("image", {
                        uri: photoUri,
                        type: "image/jpeg",
                        name: "diagnosis.jpg",
                    } as any);
                }

                const apiUrl = getApiUrl("/disease-diagnosis/save");
                console.log("🌐 저장 API URL:", apiUrl);

                const response = await fetch(apiUrl, {
                    method: "POST",
                    body: formData,
                    headers: {
                        Authorization: `Bearer ${token}`,
                    },
                });

                console.log("📡 저장 응답 상태:", response.status, response.ok);

                if (!response.ok) {
                    const errorText = await response.text();
                    console.error("❌ 저장 실패:", errorText);
                    throw new Error(`저장 실패: ${response.status} - ${errorText}`);
                }

                console.log("✅ 진단 결과 저장 성공");
            } else {
                console.log("⚠️ 저장할 진단 결과가 없음");
            }

            showAlert({
                title: "등록 완료",
                message: "진단 결과가 저장되었습니다.",
                buttons: [
                    { text: "확인", onPress: () => router.back() },
                ],
            });
        } catch (error: any) {
            console.error("저장 오류:", error);
            showAlert({
                title: "저장 실패",
                message: "진단 결과 저장 중 문제가 발생했습니다.",
                buttons: [{ text: "확인" }],
            });
>>>>>>> c2c5fa6e
        }
    };

<<<<<<< HEAD
        const apiUrl = getApiUrl("/disease-diagnosis/save");
        console.log("🌐 저장 API URL:", apiUrl);
        console.log("🔑 토큰 존재:", !!token);
        console.log("📤 FormData 내용:", formData);

        // 네트워크 연결 테스트
        try {
          const testUrl = getApiUrl("/healthcheck");
          console.log("🔍 연결 테스트 URL:", testUrl);
          const testResponse = await fetch(testUrl, {
            method: "GET",
            headers: {
              Authorization: `Bearer ${token}`,
            },
          });
          console.log("✅ 연결 테스트 성공:", testResponse.status);
        } catch (testError) {
          console.error("❌ 연결 테스트 실패:", testError);
        }
=======
    // 모델 연동
    const runDiagnosis = async (uri: string) => {
        try {
            setInferBusy(true);
            setDiagnosisResult(null); // 초기화
>>>>>>> c2c5fa6e

            // 실제 백엔드 API 호출
            const token = await getToken();
            if (!token) {
                throw new Error("로그인이 필요합니다.");
            }

            const formData = new FormData();
            formData.append("image", {
                uri: uri,
                type: "image/jpeg",
                name: "disease.jpg",
            } as any);

            const apiUrl = getApiUrl("/disease-diagnosis/diagnose");
            console.log("🔍 진단 API URL:", apiUrl);
            console.log("🔑 토큰 존재:", !!token);
            console.log("📤 FormData 내용:", formData);

            const response = await fetch(apiUrl, {
                method: "POST",
                body: formData,
                headers: {
                    Authorization: `Bearer ${token}`,
                },
            });

            console.log("📡 진단 응답 상태:", response.status, response.ok);

            if (!response.ok) {
                const errorText = await response.text();
                console.error("진단 API 오류:", errorText);
                throw new Error(`진단 실패: ${response.status} - ${errorText}`);
            }

            const result = await response.json();
            console.log("진단 결과:", result);

            if (result.success) {
                setDiagnosisResult({
                    healthStatus: result.health_status,
                    healthConfidence: result.health_confidence,
                    message: result.message,
                    recommendation: result.recommendation,
                    diseasePredictions: result.disease_predictions || [],
                });
            } else {
                throw new Error("진단 결과를 받을 수 없습니다.");
            }
        } catch (e: any) {
            console.error("진단 오류:", e);
            showAlert({
                title: "진단 실패",
                message: `사진 진단 중 문제가 발생했습니다: ${e.message ?? e}`,
                buttons: [{ text: "확인" }],
            });
            setDiagnosisResult(null);
        } finally {
            setInferBusy(false);
        }
    };

    // 진단 결과 표시 함수
    const getDiagnosisDisplay = () => {
        if (!photoUri)
            return { type: "empty", title: "사진을 등록하세요", desc: "" };
        if (inferBusy) return { type: "loading", title: "진단 중…", desc: "" };

        if (!diagnosisResult)
            return { type: "empty", title: "병충해 진단", desc: "" };

        // 건강한 경우
        if (diagnosisResult.healthStatus === "healthy") {
            return {
                type: "healthy",
                title: "건강한 식물입니다!",
                desc: diagnosisResult.recommendation,
                confidence: diagnosisResult.healthConfidence,
            };
        }

<<<<<<< HEAD
        console.log("✅ 진단 결과 저장 성공");
      } else {
        console.log("⚠️ 저장할 진단 결과가 없음");
      }

      Alert.alert("등록 완료", "진단 결과가 저장되었습니다.");
      // 강제 새로고침을 위한 타임스탬프 파라미터 추가
      router.push({
        pathname: "/(page)/medical",
        params: { refresh: Date.now().toString() },
      });
    } catch (error) {
      console.error("저장 오류:", error);
      Alert.alert("저장 실패", "진단 결과 저장 중 문제가 발생했습니다.");
    }
  };

  // 모델 연동
  const runDiagnosis = async (uri: string) => {
    try {
      setInferBusy(true);
      setDiagnosisResult(null); // 초기화

      // 실제 백엔드 API 호출
      const token = await getToken();
      if (!token) {
        throw new Error("로그인이 필요합니다.");
      }

      const formData = new FormData();
      formData.append("image", {
        uri: uri,
        type: "image/jpeg",
        name: "disease.jpg",
      } as any);

      const apiUrl = getApiUrl("/disease-diagnosis/diagnose");
      console.log("🔍 진단 API URL:", apiUrl);
      console.log("🔑 토큰 존재:", !!token);
      console.log("📤 FormData 내용:", formData);
      console.log("📤 이미지 URI:", uri);

      // 네트워크 연결 테스트
      try {
        const testUrl = getApiUrl("/healthcheck");
        console.log("🔍 연결 테스트 URL:", testUrl);
        const testResponse = await fetch(testUrl, {
          method: "GET",
          headers: {
            Authorization: `Bearer ${token}`,
          },
        });
        console.log("✅ 연결 테스트 성공:", testResponse.status);
      } catch (testError) {
        console.error("❌ 연결 테스트 실패:", testError);
      }

      const response = await fetch(apiUrl, {
        method: "POST",
        body: formData,
        headers: {
          Authorization: `Bearer ${token}`,
        },
      });

      console.log("📡 진단 응답 상태:", response.status, response.ok);

      if (!response.ok) {
        const errorText = await response.text();
        console.error("진단 API 오류:", errorText);
        throw new Error(`진단 실패: ${response.status} - ${errorText}`);
      }

      const result = await response.json();
      console.log("진단 결과:", result);

      if (result.success) {
        setDiagnosisResult({
          healthStatus: result.health_status,
          healthConfidence: result.health_confidence,
          message: result.message,
          recommendation: result.recommendation,
          diseasePredictions: result.disease_predictions || [],
        });
      } else {
        throw new Error("진단 결과를 받을 수 없습니다.");
      }
    } catch (e) {
      console.error("진단 오류:", e);
      Alert.alert(
        "진단 실패",
        `사진 진단 중 문제가 발생했습니다: ${
          e instanceof Error ? e.message : String(e)
        }`
      );
      setDiagnosisResult(null);
    } finally {
      setInferBusy(false);
    }
  };

  // 진단 결과 표시 함수
  const getDiagnosisDisplay = () => {
    if (!photoUri)
      return { type: "empty", title: "사진을 등록하세요", desc: "" };
    if (inferBusy)
      return {
        type: "loading",
        title: "진단 중…",
        desc: "AI가 분석하고 있습니다",
      };

    if (!diagnosisResult)
      return { type: "empty", title: "병충해 진단", desc: "" };

    // 건강한 경우
    if (diagnosisResult.healthStatus === "healthy") {
      return {
        type: "healthy",
        title: "건강한 식물입니다!",
        desc: diagnosisResult.recommendation,
        confidence: diagnosisResult.healthConfidence,
      };
    }

    // 건강하지 않은 경우 - 병충해 진단 결과 표시
    return {
      type: "diseased",
      title: diagnosisResult.message,
      desc: diagnosisResult.recommendation,
      diseases: diagnosisResult.diseasePredictions,
=======
        // 건강하지 않은 경우 - 병충해 진단 결과 표시
        return {
            type: "diseased",
            title: diagnosisResult.message,
            desc: diagnosisResult.recommendation,
            diseases: diagnosisResult.diseasePredictions,
        };
>>>>>>> c2c5fa6e
    };

    return (
        <KeyboardAvoidingView
            style={[styles.container, { backgroundColor: theme.bg }]}
            behavior={Platform.select({ ios: "padding", android: "height" })}
        >
            <ScrollView
                keyboardShouldPersistTaps="handled"
                contentContainerStyle={{ paddingVertical: 16 }}
            >
                {/* 1) 사진 */}
                <View style={{ marginBottom: 16 }}>
                    <Pressable
                        onPress={pickImage}
                        disabled={busy}
                        style={[
                            styles.photoPlaceholder,
                            { borderColor: theme.border, backgroundColor: theme.graybg },
                        ]}
                    >
                        {photoUri ? (
                            <>
                                <Image
                                    source={{ uri: photoUri }}
                                    style={styles.photo}
                                    resizeMode="cover"
                                />
                                <View
                                    style={[
                                        styles.changeBadge,
                                        {
                                            borderColor: theme.border,
                                            backgroundColor: theme.bg + "cc",
                                        },
                                    ]}
                                >
                                    <Text style={[styles.changeBadgeText, { color: theme.text }]}>
                                        사진 변경
                                    </Text>
                                </View>
                            </>
                        ) : (
                            <>
                                <Text style={{ color: theme.text, fontSize: 40 }}>+</Text>
                                <Text style={{ color: theme.text, marginTop: 4 }}>
                                    사진을 등록하세요
                                </Text>
                            </>
                        )}
                    </Pressable>

                    {busy && (
                        <View style={styles.busyOverlay}>
                            <ActivityIndicator size="large" />
                        </View>
                    )}
                </View>

                {/* 2) 내 식물인지/아닌지 선택 */}
                <View style={{ marginBottom: 12, paddingHorizontal: 24 }}>
                    <View style={{ flexDirection: "row", gap: 8 }}>
                        <Pressable
                            onPress={() => onPickMineMode("mine")}
                            style={[
                                styles.choiceBtn,
                                {
                                    borderColor: theme.border,
                                    backgroundColor: isMine === "mine" ? theme.primary : theme.bg,
                                },
                            ]}
                        >
                            <Text
                                style={[
                                    styles.choiceText,
                                    { color: isMine === "mine" ? "#fff" : theme.text },
                                ]}
                            >
                                내 식물
                            </Text>
                        </Pressable>
                        <Pressable
                            onPress={() => onPickMineMode("not-mine")}
                            style={[
                                styles.choiceBtn,
                                {
                                    borderColor: theme.border,
                                    backgroundColor:
                                        isMine === "not-mine" ? theme.primary : theme.bg,
                                },
                            ]}
                        >
                            <Text
                                style={[
                                    styles.choiceText,
                                    { color: isMine === "not-mine" ? "#fff" : theme.text },
                                ]}
                            >
                                다른 식물
                            </Text>
                        </Pressable>
                    </View>
                </View>

                {/* 3) 내 식물 별명 선택 / 진단 날짜(당일) — 내 식물일 때만 노출 */}
                {isMine === "mine" && (
                    <View style={{ marginBottom: 4, paddingHorizontal: 24 }}>
                        <InlineSelect
                            label=""
                            value={selectedPlant}
                            options={myPlants}
                            onChange={setSelectedPlant}
                            placeholder={
                                plantsLoading ? "식물 목록 로딩 중..." : "내 식물을 선택하세요"
                            }
                            theme={theme}
                            style={{ marginTop: 0 }}
                        />
                    </View>
                )}

                {/* 4) 진단 결과 표시 */}
                <View style={{ marginTop: 8, paddingHorizontal: 24 }}>
                    {(() => {
                        const display = getDiagnosisDisplay();

                        if (display.type === "healthy") {
                            // 건강한 경우 - 단일 박스
                            return (
                                <View
                                    style={[
                                        styles.rowBox,
                                        {
                                            borderColor: "#4CAF50",
                                            backgroundColor: "#E8F5E8",
                                            marginBottom: 8,
                                        },
                                    ]}
                                >
                                    <Text style={[styles.rank, { color: "#2E7D32" }]}>✓</Text>
                                    <View style={{ flex: 1 }}>
                                        <Text style={[styles.diseaseName, { color: "#2E7D32" }]}>
                                            {display.title}
                                        </Text>
                                        <Text
                                            style={[
                                                styles.diseaseDesc,
                                                { color: "#2E7D32", opacity: 0.8 },
                                            ]}
                                        >
                                            {display.desc}
                                        </Text>
                                        <Text
                                            style={[
                                                styles.diseaseDesc,
                                                { color: "#2E7D32", opacity: 0.6, fontSize: 12 },
                                            ]}
                                        >
                                            신뢰도: {(display.confidence * 100).toFixed(1)}%
                                        </Text>
                                    </View>
                                </View>
                            );
                        } else if (display.type === "diseased" && (display as any).diseases) {
                            // 병충해 진단 결과 - 상위 3개 표시
                            return (display as any).diseases.map((disease: any, idx: number) => (
                                <View
                                    key={idx}
                                    style={[
                                        styles.rowBox,
                                        { borderColor: theme.border, marginBottom: 8 },
                                    ]}
                                >
                                    <Text style={[styles.rank, { color: theme.text }]}>
                                        {disease.rank}.
                                    </Text>
                                    <View style={{ flex: 1 }}>
                                        <Text style={[styles.diseaseName, { color: theme.text }]}>
                                            {disease.class_name}
                                        </Text>
                                        <Text
                                            style={[
                                                styles.diseaseDesc,
                                                { color: theme.text, opacity: 0.8 },
                                            ]}
                                        >
                                            신뢰도: {(disease.confidence * 100).toFixed(1)}%
                                        </Text>
                                    </View>
                                </View>
                            ));
                        } else {
                            // 기본 상태 (사진 없음, 로딩 중 등)
                            return (
                                <View
                                    style={[
                                        styles.rowBox,
                                        { borderColor: theme.border, marginBottom: 8 },
                                    ]}
                                >
                                    <Text style={[styles.rank, { color: theme.text }]}>1.</Text>
                                    <View style={{ flex: 1 }}>
                                        <Text style={[styles.diseaseName, { color: theme.text }]}>
                                            {display.title}
                                        </Text>
                                        {!!(display as any).desc && (
                                            <Text
                                                style={[
                                                    styles.diseaseDesc,
                                                    { color: theme.text, opacity: 0.8 },
                                                ]}
                                            >
                                                {(display as any).desc}
                                            </Text>
                                        )}
                                    </View>
                                </View>
                            );
                        }
                    })()}
                </View>

<<<<<<< HEAD
        {/* 3) 내 식물 별명 선택 / 진단 날짜(당일) — 내 식물일 때만 노출 */}
        {isMine === "mine" && (
          <View style={{ marginBottom: 4, paddingHorizontal: 24 }}>
            <InlineSelect
              label=""
              value={selectedPlant}
              options={myPlants}
              onChange={setSelectedPlant}
              placeholder={
                plantsLoading ? "식물 목록 로딩 중..." : "내 식물을 선택하세요"
              }
              theme={theme as any}
              style={{ marginTop: 0 }}
            />
          </View>
        )}

        {/* 4) 진단 결과 표시 */}
        <View style={{ marginTop: 8, paddingHorizontal: 24 }}>
          {(() => {
            const display = getDiagnosisDisplay();

            if (display.type === "healthy") {
              // 건강한 경우 - 단일 박스
              return (
                <View
                  style={[
                    styles.rowBox,
                    {
                      borderColor: "#4CAF50",
                      backgroundColor: "#E8F5E8",
                      marginBottom: 8,
                    },
                  ]}
                >
                  <Text style={[styles.rank, { color: "#2E7D32" }]}>✓</Text>
                  <View style={{ flex: 1 }}>
                    <Text style={[styles.diseaseName, { color: "#2E7D32" }]}>
                      {display.title}
                    </Text>
=======
                {/* 안내 문구 (다른 식물 선택 시) */}
                {isMine === "not-mine" && (
>>>>>>> c2c5fa6e
                    <Text
                        style={{
                            marginTop: 8,
                            color: theme.text,
                            opacity: 0.8,
                            textAlign: "center",
                        }}
                    >
                        다른 식물로 선택되어 등록할 수 없습니다.
                    </Text>
<<<<<<< HEAD
                    <Text
                      style={[
                        styles.diseaseDesc,
                        { color: "#2E7D32", opacity: 0.6, fontSize: 12 },
                      ]}
                    >
                      신뢰도: {((display.confidence || 0) * 100).toFixed(1)}%
                    </Text>
                  </View>
                </View>
              );
            } else if (display.type === "diseased" && display.diseases) {
              // 병충해 진단 결과 - 상위 3개 표시
              return display.diseases.map((disease, idx) => (
                <View
                  key={idx}
                  style={[
                    styles.rowBox,
                    { borderColor: theme.border, marginBottom: 8 },
                  ]}
                >
                  <Text style={[styles.rank, { color: theme.text }]}>
                    {disease.rank}.
                  </Text>
                  <View style={{ flex: 1 }}>
                    <Text style={[styles.diseaseName, { color: theme.text }]}>
                      {disease.class_name}
                    </Text>
                    <Text
                      style={[
                        styles.diseaseDesc,
                        { color: theme.text, opacity: 0.8 },
                      ]}
                    >
                      신뢰도: {(disease.confidence * 100).toFixed(1)}%
                    </Text>
                  </View>
                </View>
              ));
            } else if (display.type === "loading") {
              // 로딩 중 - 의심 병충해 3순위 박스 표시
              return [1, 2, 3].map((rank) => (
                <View
                  key={rank}
                  style={[
                    styles.rowBox,
                    { borderColor: theme.border, marginBottom: 8 },
                  ]}
                >
                  <Text style={[styles.rank, { color: theme.text }]}>
                    {rank}.
                  </Text>
                  <View style={{ flex: 1 }}>
                    <Text style={[styles.diseaseName, { color: theme.text }]}>
                      의심 병충해 {rank}순위
                    </Text>
                    <Text
                      style={[
                        styles.diseaseDesc,
                        { color: theme.text, opacity: 0.8 },
                      ]}
                    >
                      {display.desc}
                    </Text>
                  </View>
                </View>
              ));
            } else {
              // 진단 전 - 의심 병충해 3순위 박스 표시
              return [1, 2, 3].map((rank) => (
                <View
                  key={rank}
                  style={[
                    styles.rowBox,
                    { borderColor: theme.border, marginBottom: 8 },
                  ]}
                >
                  <Text style={[styles.rank, { color: theme.text }]}>
                    {rank}.
                  </Text>
                  <View style={{ flex: 1 }}>
                    <Text style={[styles.diseaseName, { color: theme.text }]}>
                      진단 병충해 {rank}번
                    </Text>
                    <Text
                      style={[
                        styles.diseaseDesc,
                        { color: theme.text, opacity: 0.8 },
                      ]}
                    >
                      사진을 등록하고 진단을 실행하세요
                    </Text>
                  </View>
                </View>
              ));
            }
          })()}
        </View>

        {/* 안내 문구 (다른 식물 선택 시) */}
        {isMine === "not-mine" && (
          <Text
            style={{
              marginTop: 8,
              color: theme.text,
              opacity: 0.8,
              textAlign: "center",
            }}
          >
            다른 식물로 선택되어 등록할 수 없습니다.
          </Text>
        )}

        {/* 5) 하단 버튼: 등록 / 취소 */}
        <View style={[styles.bottomBar]}>
          <Pressable
            onPress={() => router.back()}
            style={[styles.cancelBtn, { borderColor: theme.border }]}
          >
            <Text style={[styles.cancelText, { color: theme.text }]}>취소</Text>
          </Pressable>
          <Pressable
            disabled={!canSubmit}
            onPress={handleSubmit}
            style={[
              styles.submitBtn,
              { backgroundColor: !canSubmit ? theme.graybg : theme.primary },
            ]}
          >
            <Text style={[styles.submitText, { color: "#fff" }]}>등록</Text>
          </Pressable>
        </View>
      </ScrollView>
    </KeyboardAvoidingView>
  );
=======
                )}

                {/* 5) 하단 버튼: 등록 / 취소 */}
                <View style={[styles.bottomBar]}>
                    <Pressable
                        onPress={() => router.back()}
                        style={[styles.cancelBtn, { borderColor: theme.border }]}
                    >
                        <Text style={[styles.cancelText, { color: theme.text }]}>취소</Text>
                    </Pressable>
                    <Pressable
                        disabled={!canSubmit}
                        onPress={handleSubmit}
                        style={[
                            styles.submitBtn,
                            { backgroundColor: !canSubmit ? theme.graybg : theme.primary },
                        ]}
                    >
                        <Text style={[styles.submitText, { color: "#fff" }]}>등록</Text>
                    </Pressable>
                </View>
            </ScrollView>
        </KeyboardAvoidingView>
    );
>>>>>>> c2c5fa6e
}

// ─────────────────────────────────────────────────────────────────────────────
// ④ Styles
// ─────────────────────────────────────────────────────────────────────────────
const styles = StyleSheet.create({
    container: { flex: 1 },

    sectionLabel: { fontSize: 14, fontWeight: "700" },

    photoPlaceholder: {
        width: "100%",
        height: 260,
        alignItems: "center",
        justifyContent: "center",
        overflow: "hidden",
    },
    photo: { position: "absolute", left: 0, top: 0, width: "100%", height: 260 },
    busyOverlay: {
        position: "absolute",
        left: 0,
        right: 0,
        top: 0,
        bottom: 0,
        alignItems: "center",
        justifyContent: "center",
        backgroundColor: "rgba(0,0,0,0.08)",
        borderRadius: 12,
    },
    changeBadge: {
        position: "absolute",
        right: 10,
        bottom: 10,
        borderWidth: 1,
        borderRadius: 8,
        paddingHorizontal: 10,
        paddingVertical: 6,
    },
    changeBadgeText: { fontSize: 12, fontWeight: "700" },

    rowBox: {
        minHeight: 50,
        borderWidth: 1,
        borderRadius: 10,
        paddingHorizontal: 12,
        paddingVertical: 12,
        alignItems: "center",
        flexDirection: "row",
        gap: 8,
    },

    choiceBtn: {
        flex: 1,
        borderWidth: 1,
        borderRadius: 10,
        alignItems: "center",
        justifyContent: "center",
        paddingVertical: 12,
    },
    choiceText: { fontSize: 14, fontWeight: "700" },

    dropdownPanel: {
        borderWidth: 1,
        borderRadius: 10,
        overflow: "hidden",
        marginTop: -6,
    },
    dropdownItem: { paddingHorizontal: 12, paddingVertical: 12 },

    rank: { width: 20, textAlign: "center", fontWeight: "800" },
    diseaseName: { fontSize: 15, fontWeight: "700", marginBottom: 2 },
    diseaseDesc: { fontSize: 13, lineHeight: 18 },

    bottomBar: {
        flexDirection: "row",
        gap: 8,
        marginTop: 12,
        paddingHorizontal: 24,
    },
    cancelBtn: {
        flex: 1,
        borderWidth: 1,
        borderRadius: 12,
        alignItems: "center",
        justifyContent: "center",
        paddingVertical: 14,
    },
    cancelText: { fontSize: 15, fontWeight: "600" },
    submitBtn: {
        flex: 2,
        borderRadius: 12,
        alignItems: "center",
        justifyContent: "center",
        paddingVertical: 14,
    },
    submitText: { fontWeight: "700", fontSize: 16 },
});<|MERGE_RESOLUTION|>--- conflicted
+++ resolved
@@ -1,15 +1,15 @@
 // app/(page)/(stackless)/medical-detail.tsx
 import React, { useMemo, useState, useEffect } from "react";
 import {
-    View,
-    Text,
-    StyleSheet,
-    ScrollView,
-    KeyboardAvoidingView,
-    Platform,
-    Pressable,
-    Image,
-    ActivityIndicator,
+  View,
+  Text,
+  StyleSheet,
+  ScrollView,
+  KeyboardAvoidingView,
+  Platform,
+  Pressable,
+  Image,
+  ActivityIndicator,
 } from "react-native";
 import * as ImagePicker from "expo-image-picker";
 import { useColorScheme } from "react-native";
@@ -25,84 +25,83 @@
 // ─────────────────────────────────────────────────────────────────────────────
 type Weather = "맑음" | "흐림" | "비" | "눈" | null;
 const MEDIA =
-    (ImagePicker as any).MediaType ?? (ImagePicker as any).MediaTypeOptions;
+  (ImagePicker as any).MediaType ?? (ImagePicker as any).MediaTypeOptions;
 
 const todayStr = () => {
-    const d = new Date();
-    const yyyy = d.getFullYear();
-    const mm = String(d.getMonth() + 1).padStart(2, "0");
-    const dd = String(d.getDate()).padStart(2, "0");
-    return `${yyyy}-${mm}-${dd}`;
+  const d = new Date();
+  const yyyy = d.getFullYear();
+  const mm = String(d.getMonth() + 1).padStart(2, "0");
+  const dd = String(d.getDate()).padStart(2, "0");
+  return `${yyyy}-${mm}-${dd}`;
 };
 
 type Candidate = {
-    id: string;
-    name: string;
-    desc?: string;
-    confidence?: number;
+  id: string;
+  name: string;
+  desc?: string;
+  confidence?: number;
 };
 
 // ─────────────────────────────────────────────────────────────────────────────
 // ② InlineSelect (간단 셀렉트) — style prop 포함
 // ─────────────────────────────────────────────────────────────────────────────
 function InlineSelect<T extends string>({
-    label,
-    value,
-    options,
-    onChange,
-    placeholder = "선택하세요",
-    theme,
-    style,
+  label,
+  value,
+  options,
+  onChange,
+  placeholder = "선택하세요",
+  theme,
+  style,
 }: {
-    label: string;
-    value: T | null;
-    options: { label: string; value: T }[];
-    onChange: (v: T) => void;
-    placeholder?: string;
-    theme: typeof Colors.light;
-    style?: any;
+  label: string;
+  value: T | null;
+  options: { label: string; value: T }[];
+  onChange: (v: T) => void;
+  placeholder?: string;
+  theme: typeof Colors.light;
+  style?: any;
 }) {
-    const [open, setOpen] = useState(false);
-    return (
-        <View style={style}>
-            <Text
-                style={[styles.sectionLabel, { color: theme.text, marginBottom: 8 }]}
+  const [open, setOpen] = useState(false);
+  return (
+    <View style={style}>
+      <Text
+        style={[styles.sectionLabel, { color: theme.text, marginBottom: 8 }]}
+      >
+        {label}
+      </Text>
+      <Pressable
+        onPress={() => setOpen((v) => !v)}
+        style={[styles.rowBox, { borderColor: theme.border }]}
+      >
+        <Text style={{ color: theme.text }}>
+          {value ? options.find((o) => o.value === value)?.label : placeholder}
+        </Text>
+      </Pressable>
+      {open && (
+        <View style={[styles.dropdownPanel, { borderColor: theme.border }]}>
+          {options.map((opt) => (
+            <Pressable
+              key={opt.value}
+              onPress={() => {
+                onChange(opt.value);
+                setOpen(false);
+              }}
+              style={[styles.dropdownItem, { backgroundColor: theme.bg }]}
             >
-                {label}
-            </Text>
-            <Pressable
-                onPress={() => setOpen((v) => !v)}
-                style={[styles.rowBox, { borderColor: theme.border }]}
-            >
-                <Text style={{ color: theme.text }}>
-                    {value ? options.find((o) => o.value === value)?.label : placeholder}
-                </Text>
+              <Text style={{ color: theme.text }}>{opt.label}</Text>
             </Pressable>
-            {open && (
-                <View style={[styles.dropdownPanel, { borderColor: theme.border }]}>
-                    {options.map((opt) => (
-                        <Pressable
-                            key={opt.value}
-                            onPress={() => {
-                                onChange(opt.value);
-                                setOpen(false);
-                            }}
-                            style={[styles.dropdownItem, { backgroundColor: theme.bg }]}
-                        >
-                            <Text style={{ color: theme.text }}>{opt.label}</Text>
-                        </Pressable>
-                    ))}
-                </View>
-            )}
+          ))}
         </View>
-    );
+      )}
+    </View>
+  );
 }
 
 // ─────────────────────────────────────────────────────────────────────────────
 // ③ Component
 // ─────────────────────────────────────────────────────────────────────────────
 export default function medicalDetail() {
-<<<<<<< HEAD
   // Theme & Router
   const scheme = useColorScheme();
   const theme = Colors[scheme === "dark" ? "dark" : "light"];
@@ -146,7 +145,9 @@
       setDiagnosisResult({
         healthStatus: "",
         healthConfidence: 0,
-        candidates: [],
+        message: "",
+        recommendation: "",
+        diseasePredictions: [],
       });
       console.log("🔍 진단 페이지 상태 초기화 완료");
     }, [])
@@ -162,7 +163,9 @@
     setDiagnosisResult({
       healthStatus: "",
       healthConfidence: 0,
-      candidates: [],
+      message: "",
+      recommendation: "",
+      diseasePredictions: [],
     });
     console.log("🔍 진단 페이지 컴포넌트 마운트 시 초기화 완료");
   }, []);
@@ -201,117 +204,14 @@
             response.status,
             response.statusText
           );
-=======
-    // Theme & Router
-    const scheme = useColorScheme();
-    const theme = Colors[scheme === "dark" ? "dark" : "light"];
-    const router = useRouter();
-
-    // 상태
-    const [photoUri, setPhotoUri] = useState<string | null>(null);
-    const [busy, setBusy] = useState(false); // 사진 선택 중
-    const [inferBusy, setInferBusy] = useState(false); // 진단 실행 중
-
-    const [isMine, setIsMine] = useState<"mine" | "not-mine">("mine");
-    const [selectedPlant, setSelectedPlant] = useState<string | null>(null);
-    const [date] = useState(todayStr());
-    const [weather, setWeather] = useState<Weather>(null); // 서버 저장에 활용 가능
-
-    // 진단 결과 상태
-    const [diagnosisResult, setDiagnosisResult] = useState<{
-        healthStatus: string;
-        healthConfidence: number;
-        message: string;
-        recommendation: string;
-        diseasePredictions: any[];
-    } | null>(null);
-
-    // 내 식물(별명) - 실제 API에서 가져오기
-    const [myPlants, setMyPlants] = useState<{ label: string; value: string }[]>(
-        []
-    );
-    const [plantsLoading, setPlantsLoading] = useState(true);
-
-    // 식물 목록 가져오기
-    useEffect(() => {
-        const fetchMyPlants = async () => {
-            try {
-                const token = await getToken();
-                if (!token) return;
-
-                const apiUrl = getApiUrl("/home/plants/current");
-                const response = await fetch(apiUrl, {
-                    method: "GET",
-                    headers: {
-                        Authorization: `Bearer ${token}`,
-                        "Content-Type": "application/json",
-                    },
-                });
-
-                if (response.ok) {
-                    const data = await response.json();
-                    if (data.plants && Array.isArray(data.plants)) {
-                        const plantOptions = data.plants.map((plant: any) => ({
-                            label: `${plant.plant_name} (${plant.species || "기타"})`,
-                            value: plant.plant_name,
-                        }));
-                        setMyPlants(plantOptions);
-                    }
-                }
-            } catch (error) {
-                console.error("식물 목록 가져오기 실패:", error);
-            } finally {
-                setPlantsLoading(false);
-            }
-        };
-
-        fetchMyPlants();
-    }, []);
-
-    // 날씨 자동 채움
-    useEffect(() => {
-        (async () => {
-            try {
-                const w = await fetchSimpleWeather(
-                    "GTr1cI7Wi0FRbOTFBaUzUCzCDP4OnyyEmHnn11pxCUC5ehG5bQnbyztgeydnOWz1O04tjw1SE5RsX8RNo6XCgQ==",
-                    { lat: 37.4836, lon: 127.0326, label: "서울시 - 서초구" }
-                );
-                if (w) setWeather((prev) => prev ?? w);
-            } catch {}
-        })();
-    }, []);
-
-    // 사진 선택
-    const pickImage = async () => {
-        const { status } = await ImagePicker.requestMediaLibraryPermissionsAsync();
-        if (status !== "granted") {
-            showAlert({
-                title: "권한 필요",
-                message: "앨범 접근 권한을 허용해주세요.",
-                buttons: [{ text: "확인" }],
-            });
-            return;
         }
-        setBusy(true);
-        try {
-            const res = await ImagePicker.launchImageLibraryAsync({
-                allowsEditing: true,
-                quality: 0.9,
-                mediaTypes: MEDIA?.Images ?? ImagePicker.MediaTypeOptions.Images,
-                aspect: [1, 1],
-            });
-            if (!res.canceled && res.assets?.[0]?.uri) {
-                const uri = res.assets[0].uri;
-                setPhotoUri(uri);
-                await runDiagnosis(uri); // 새 사진마다 재진단
-            }
-        } finally {
-            setBusy(false);
->>>>>>> c2c5fa6e
-        }
+      } catch (error) {
+        console.error("식물 목록 가져오기 실패:", error);
+      } finally {
+        setPlantsLoading(false);
+      }
     };
 
-<<<<<<< HEAD
     fetchMyPlants();
   }, []);
 
@@ -331,8 +231,14 @@
   // 사진 선택
   const pickImage = async () => {
     const { status } = await ImagePicker.requestMediaLibraryPermissionsAsync();
-    if (status !== "granted")
-      return Alert.alert("권한 필요", "앨범 접근 권한을 허용해주세요.");
+    if (status !== "granted") {
+      showAlert({
+        title: "권한 필요",
+        message: "앨범 접근 권한을 허용해주세요.",
+        buttons: [{ text: "확인" }],
+      });
+      return;
+    }
     setBusy(true);
     try {
       const res = await ImagePicker.launchImageLibraryAsync({
@@ -370,7 +276,11 @@
     try {
       const token = await getToken();
       if (!token) {
-        Alert.alert("오류", "로그인이 필요합니다.");
+        showAlert({
+          title: "오류",
+          message: "로그인이 필요합니다.",
+          buttons: [{ text: "확인" }],
+        });
         return;
       }
 
@@ -397,7 +307,11 @@
         console.log("🌱 식물 ID:", plantId);
 
         if (!plantId) {
-          Alert.alert("오류", "선택된 식물의 ID를 찾을 수 없습니다.");
+          showAlert({
+            title: "오류",
+            message: "선택된 식물의 ID를 찾을 수 없습니다.",
+            buttons: [{ text: "확인" }],
+          });
           return;
         }
 
@@ -420,109 +334,8 @@
             type: "image/jpeg",
             name: "diagnosis.jpg",
           } as any);
-=======
-    // 토글 시 초기화(요청사항)
-    const onPickMineMode = (mode: "mine" | "not-mine") => {
-        setIsMine(mode);
-        setSelectedPlant(null);
-        setPhotoUri(null);
-        setDiagnosisResult(null);
-        setInferBusy(false);
-    };
-
-    // 제출 가능 조건
-    const canSubmit = Boolean(photoUri && selectedPlant && isMine === "mine");
-
-    // 등록
-    const handleSubmit = async () => {
-        if (!canSubmit) return;
-
-        try {
-            const token = await getToken();
-            if (!token) {
-                showAlert({
-                    title: "오류",
-                    message: "로그인이 필요합니다.",
-                    buttons: [{ text: "확인" }],
-                });
-                return;
-            }
-
-            // 진단 결과 저장
-            if (
-                diagnosisResult &&
-                diagnosisResult.diseasePredictions &&
-                diagnosisResult.diseasePredictions.length > 0
-            ) {
-                console.log("💾 진단 결과 저장 시작");
-                console.log("🌱 선택된 식물:", selectedPlant);
-                console.log("🦠 진단 결과:", diagnosisResult.diseasePredictions[0]);
-
-                const formData = new FormData();
-                // NOTE: selectedPlant는 string이므로 서버 스키마에 맞춰 실제 plant_id로 교체 필요
-                formData.append("plant_id", (selectedPlant as any)?.id?.toString?.() ?? "1");
-                formData.append(
-                    "disease_name",
-                    diagnosisResult.diseasePredictions[0].class_name
-                );
-                formData.append(
-                    "confidence",
-                    diagnosisResult.diseasePredictions[0].confidence.toString()
-                );
-                formData.append("diagnosis_date", date);
-
-                // 이미지가 있으면 추가
-                if (photoUri) {
-                    formData.append("image", {
-                        uri: photoUri,
-                        type: "image/jpeg",
-                        name: "diagnosis.jpg",
-                    } as any);
-                }
-
-                const apiUrl = getApiUrl("/disease-diagnosis/save");
-                console.log("🌐 저장 API URL:", apiUrl);
-
-                const response = await fetch(apiUrl, {
-                    method: "POST",
-                    body: formData,
-                    headers: {
-                        Authorization: `Bearer ${token}`,
-                    },
-                });
-
-                console.log("📡 저장 응답 상태:", response.status, response.ok);
-
-                if (!response.ok) {
-                    const errorText = await response.text();
-                    console.error("❌ 저장 실패:", errorText);
-                    throw new Error(`저장 실패: ${response.status} - ${errorText}`);
-                }
-
-                console.log("✅ 진단 결과 저장 성공");
-            } else {
-                console.log("⚠️ 저장할 진단 결과가 없음");
-            }
-
-            showAlert({
-                title: "등록 완료",
-                message: "진단 결과가 저장되었습니다.",
-                buttons: [
-                    { text: "확인", onPress: () => router.back() },
-                ],
-            });
-        } catch (error: any) {
-            console.error("저장 오류:", error);
-            showAlert({
-                title: "저장 실패",
-                message: "진단 결과 저장 중 문제가 발생했습니다.",
-                buttons: [{ text: "확인" }],
-            });
->>>>>>> c2c5fa6e
         }
-    };
-
-<<<<<<< HEAD
+
         const apiUrl = getApiUrl("/disease-diagnosis/save");
         console.log("🌐 저장 API URL:", apiUrl);
         console.log("🔑 토큰 존재:", !!token);
@@ -542,109 +355,40 @@
         } catch (testError) {
           console.error("❌ 연결 테스트 실패:", testError);
         }
-=======
-    // 모델 연동
-    const runDiagnosis = async (uri: string) => {
-        try {
-            setInferBusy(true);
-            setDiagnosisResult(null); // 초기화
->>>>>>> c2c5fa6e
-
-            // 실제 백엔드 API 호출
-            const token = await getToken();
-            if (!token) {
-                throw new Error("로그인이 필요합니다.");
-            }
-
-            const formData = new FormData();
-            formData.append("image", {
-                uri: uri,
-                type: "image/jpeg",
-                name: "disease.jpg",
-            } as any);
-
-            const apiUrl = getApiUrl("/disease-diagnosis/diagnose");
-            console.log("🔍 진단 API URL:", apiUrl);
-            console.log("🔑 토큰 존재:", !!token);
-            console.log("📤 FormData 내용:", formData);
-
-            const response = await fetch(apiUrl, {
-                method: "POST",
-                body: formData,
-                headers: {
-                    Authorization: `Bearer ${token}`,
-                },
-            });
-
-            console.log("📡 진단 응답 상태:", response.status, response.ok);
-
-            if (!response.ok) {
-                const errorText = await response.text();
-                console.error("진단 API 오류:", errorText);
-                throw new Error(`진단 실패: ${response.status} - ${errorText}`);
-            }
-
-            const result = await response.json();
-            console.log("진단 결과:", result);
-
-            if (result.success) {
-                setDiagnosisResult({
-                    healthStatus: result.health_status,
-                    healthConfidence: result.health_confidence,
-                    message: result.message,
-                    recommendation: result.recommendation,
-                    diseasePredictions: result.disease_predictions || [],
-                });
-            } else {
-                throw new Error("진단 결과를 받을 수 없습니다.");
-            }
-        } catch (e: any) {
-            console.error("진단 오류:", e);
-            showAlert({
-                title: "진단 실패",
-                message: `사진 진단 중 문제가 발생했습니다: ${e.message ?? e}`,
-                buttons: [{ text: "확인" }],
-            });
-            setDiagnosisResult(null);
-        } finally {
-            setInferBusy(false);
+
+        const response = await fetch(apiUrl, {
+          method: "POST",
+          body: formData,
+          headers: {
+            Authorization: `Bearer ${token}`,
+          },
+        });
+
+        console.log("📡 저장 응답 상태:", response.status, response.ok);
+
+        if (!response.ok) {
+          const errorText = await response.text();
+          console.error("❌ 저장 실패:", errorText);
+          throw new Error(`저장 실패: ${response.status} - ${errorText}`);
         }
-    };
-
-    // 진단 결과 표시 함수
-    const getDiagnosisDisplay = () => {
-        if (!photoUri)
-            return { type: "empty", title: "사진을 등록하세요", desc: "" };
-        if (inferBusy) return { type: "loading", title: "진단 중…", desc: "" };
-
-        if (!diagnosisResult)
-            return { type: "empty", title: "병충해 진단", desc: "" };
-
-        // 건강한 경우
-        if (diagnosisResult.healthStatus === "healthy") {
-            return {
-                type: "healthy",
-                title: "건강한 식물입니다!",
-                desc: diagnosisResult.recommendation,
-                confidence: diagnosisResult.healthConfidence,
-            };
-        }
-
-<<<<<<< HEAD
+
         console.log("✅ 진단 결과 저장 성공");
       } else {
         console.log("⚠️ 저장할 진단 결과가 없음");
       }
 
-      Alert.alert("등록 완료", "진단 결과가 저장되었습니다.");
-      // 강제 새로고침을 위한 타임스탬프 파라미터 추가
-      router.push({
-        pathname: "/(page)/medical",
-        params: { refresh: Date.now().toString() },
+      showAlert({
+        title: "등록 완료",
+        message: "진단 결과가 저장되었습니다.",
+        buttons: [{ text: "확인", onPress: () => router.back() }],
       });
-    } catch (error) {
+    } catch (error: any) {
       console.error("저장 오류:", error);
-      Alert.alert("저장 실패", "진단 결과 저장 중 문제가 발생했습니다.");
+      showAlert({
+        title: "저장 실패",
+        message: "진단 결과 저장 중 문제가 발생했습니다.",
+        buttons: [{ text: "확인" }],
+      });
     }
   };
 
@@ -718,14 +462,13 @@
       } else {
         throw new Error("진단 결과를 받을 수 없습니다.");
       }
-    } catch (e) {
+    } catch (e: any) {
       console.error("진단 오류:", e);
-      Alert.alert(
-        "진단 실패",
-        `사진 진단 중 문제가 발생했습니다: ${
-          e instanceof Error ? e.message : String(e)
-        }`
-      );
+      showAlert({
+        title: "진단 실패",
+        message: `사진 진단 중 문제가 발생했습니다: ${e.message ?? e}`,
+        buttons: [{ text: "확인" }],
+      });
       setDiagnosisResult(null);
     } finally {
       setInferBusy(false);
@@ -762,238 +505,111 @@
       title: diagnosisResult.message,
       desc: diagnosisResult.recommendation,
       diseases: diagnosisResult.diseasePredictions,
-=======
-        // 건강하지 않은 경우 - 병충해 진단 결과 표시
-        return {
-            type: "diseased",
-            title: diagnosisResult.message,
-            desc: diagnosisResult.recommendation,
-            diseases: diagnosisResult.diseasePredictions,
-        };
->>>>>>> c2c5fa6e
     };
-
-    return (
-        <KeyboardAvoidingView
-            style={[styles.container, { backgroundColor: theme.bg }]}
-            behavior={Platform.select({ ios: "padding", android: "height" })}
-        >
-            <ScrollView
-                keyboardShouldPersistTaps="handled"
-                contentContainerStyle={{ paddingVertical: 16 }}
+  };
+
+  return (
+    <KeyboardAvoidingView
+      style={[styles.container, { backgroundColor: theme.bg }]}
+      behavior={Platform.select({ ios: "padding", android: "height" })}
+    >
+      <ScrollView
+        keyboardShouldPersistTaps="handled"
+        contentContainerStyle={{ paddingVertical: 16 }}
+      >
+        {/* 1) 사진 */}
+        <View style={{ marginBottom: 16 }}>
+          <Pressable
+            onPress={pickImage}
+            disabled={busy}
+            style={[
+              styles.photoPlaceholder,
+              { borderColor: theme.border, backgroundColor: theme.graybg },
+            ]}
+          >
+            {photoUri ? (
+              <>
+                <Image
+                  source={{ uri: photoUri }}
+                  style={styles.photo}
+                  resizeMode="cover"
+                />
+                <View
+                  style={[
+                    styles.changeBadge,
+                    {
+                      borderColor: theme.border,
+                      backgroundColor: theme.bg + "cc",
+                    },
+                  ]}
+                >
+                  <Text style={[styles.changeBadgeText, { color: theme.text }]}>
+                    사진 변경
+                  </Text>
+                </View>
+              </>
+            ) : (
+              <>
+                <Text style={{ color: theme.text, fontSize: 40 }}>+</Text>
+                <Text style={{ color: theme.text, marginTop: 4 }}>
+                  사진을 등록하세요
+                </Text>
+              </>
+            )}
+          </Pressable>
+
+          {busy && (
+            <View style={styles.busyOverlay}>
+              <ActivityIndicator size="large" />
+            </View>
+          )}
+        </View>
+
+        {/* 2) 내 식물인지/아닌지 선택 */}
+        <View style={{ marginBottom: 12, paddingHorizontal: 24 }}>
+          <View style={{ flexDirection: "row", gap: 8 }}>
+            <Pressable
+              onPress={() => onPickMineMode("mine")}
+              style={[
+                styles.choiceBtn,
+                {
+                  borderColor: theme.border,
+                  backgroundColor: isMine === "mine" ? theme.primary : theme.bg,
+                },
+              ]}
             >
-                {/* 1) 사진 */}
-                <View style={{ marginBottom: 16 }}>
-                    <Pressable
-                        onPress={pickImage}
-                        disabled={busy}
-                        style={[
-                            styles.photoPlaceholder,
-                            { borderColor: theme.border, backgroundColor: theme.graybg },
-                        ]}
-                    >
-                        {photoUri ? (
-                            <>
-                                <Image
-                                    source={{ uri: photoUri }}
-                                    style={styles.photo}
-                                    resizeMode="cover"
-                                />
-                                <View
-                                    style={[
-                                        styles.changeBadge,
-                                        {
-                                            borderColor: theme.border,
-                                            backgroundColor: theme.bg + "cc",
-                                        },
-                                    ]}
-                                >
-                                    <Text style={[styles.changeBadgeText, { color: theme.text }]}>
-                                        사진 변경
-                                    </Text>
-                                </View>
-                            </>
-                        ) : (
-                            <>
-                                <Text style={{ color: theme.text, fontSize: 40 }}>+</Text>
-                                <Text style={{ color: theme.text, marginTop: 4 }}>
-                                    사진을 등록하세요
-                                </Text>
-                            </>
-                        )}
-                    </Pressable>
-
-                    {busy && (
-                        <View style={styles.busyOverlay}>
-                            <ActivityIndicator size="large" />
-                        </View>
-                    )}
-                </View>
-
-                {/* 2) 내 식물인지/아닌지 선택 */}
-                <View style={{ marginBottom: 12, paddingHorizontal: 24 }}>
-                    <View style={{ flexDirection: "row", gap: 8 }}>
-                        <Pressable
-                            onPress={() => onPickMineMode("mine")}
-                            style={[
-                                styles.choiceBtn,
-                                {
-                                    borderColor: theme.border,
-                                    backgroundColor: isMine === "mine" ? theme.primary : theme.bg,
-                                },
-                            ]}
-                        >
-                            <Text
-                                style={[
-                                    styles.choiceText,
-                                    { color: isMine === "mine" ? "#fff" : theme.text },
-                                ]}
-                            >
-                                내 식물
-                            </Text>
-                        </Pressable>
-                        <Pressable
-                            onPress={() => onPickMineMode("not-mine")}
-                            style={[
-                                styles.choiceBtn,
-                                {
-                                    borderColor: theme.border,
-                                    backgroundColor:
-                                        isMine === "not-mine" ? theme.primary : theme.bg,
-                                },
-                            ]}
-                        >
-                            <Text
-                                style={[
-                                    styles.choiceText,
-                                    { color: isMine === "not-mine" ? "#fff" : theme.text },
-                                ]}
-                            >
-                                다른 식물
-                            </Text>
-                        </Pressable>
-                    </View>
-                </View>
-
-                {/* 3) 내 식물 별명 선택 / 진단 날짜(당일) — 내 식물일 때만 노출 */}
-                {isMine === "mine" && (
-                    <View style={{ marginBottom: 4, paddingHorizontal: 24 }}>
-                        <InlineSelect
-                            label=""
-                            value={selectedPlant}
-                            options={myPlants}
-                            onChange={setSelectedPlant}
-                            placeholder={
-                                plantsLoading ? "식물 목록 로딩 중..." : "내 식물을 선택하세요"
-                            }
-                            theme={theme}
-                            style={{ marginTop: 0 }}
-                        />
-                    </View>
-                )}
-
-                {/* 4) 진단 결과 표시 */}
-                <View style={{ marginTop: 8, paddingHorizontal: 24 }}>
-                    {(() => {
-                        const display = getDiagnosisDisplay();
-
-                        if (display.type === "healthy") {
-                            // 건강한 경우 - 단일 박스
-                            return (
-                                <View
-                                    style={[
-                                        styles.rowBox,
-                                        {
-                                            borderColor: "#4CAF50",
-                                            backgroundColor: "#E8F5E8",
-                                            marginBottom: 8,
-                                        },
-                                    ]}
-                                >
-                                    <Text style={[styles.rank, { color: "#2E7D32" }]}>✓</Text>
-                                    <View style={{ flex: 1 }}>
-                                        <Text style={[styles.diseaseName, { color: "#2E7D32" }]}>
-                                            {display.title}
-                                        </Text>
-                                        <Text
-                                            style={[
-                                                styles.diseaseDesc,
-                                                { color: "#2E7D32", opacity: 0.8 },
-                                            ]}
-                                        >
-                                            {display.desc}
-                                        </Text>
-                                        <Text
-                                            style={[
-                                                styles.diseaseDesc,
-                                                { color: "#2E7D32", opacity: 0.6, fontSize: 12 },
-                                            ]}
-                                        >
-                                            신뢰도: {(display.confidence * 100).toFixed(1)}%
-                                        </Text>
-                                    </View>
-                                </View>
-                            );
-                        } else if (display.type === "diseased" && (display as any).diseases) {
-                            // 병충해 진단 결과 - 상위 3개 표시
-                            return (display as any).diseases.map((disease: any, idx: number) => (
-                                <View
-                                    key={idx}
-                                    style={[
-                                        styles.rowBox,
-                                        { borderColor: theme.border, marginBottom: 8 },
-                                    ]}
-                                >
-                                    <Text style={[styles.rank, { color: theme.text }]}>
-                                        {disease.rank}.
-                                    </Text>
-                                    <View style={{ flex: 1 }}>
-                                        <Text style={[styles.diseaseName, { color: theme.text }]}>
-                                            {disease.class_name}
-                                        </Text>
-                                        <Text
-                                            style={[
-                                                styles.diseaseDesc,
-                                                { color: theme.text, opacity: 0.8 },
-                                            ]}
-                                        >
-                                            신뢰도: {(disease.confidence * 100).toFixed(1)}%
-                                        </Text>
-                                    </View>
-                                </View>
-                            ));
-                        } else {
-                            // 기본 상태 (사진 없음, 로딩 중 등)
-                            return (
-                                <View
-                                    style={[
-                                        styles.rowBox,
-                                        { borderColor: theme.border, marginBottom: 8 },
-                                    ]}
-                                >
-                                    <Text style={[styles.rank, { color: theme.text }]}>1.</Text>
-                                    <View style={{ flex: 1 }}>
-                                        <Text style={[styles.diseaseName, { color: theme.text }]}>
-                                            {display.title}
-                                        </Text>
-                                        {!!(display as any).desc && (
-                                            <Text
-                                                style={[
-                                                    styles.diseaseDesc,
-                                                    { color: theme.text, opacity: 0.8 },
-                                                ]}
-                                            >
-                                                {(display as any).desc}
-                                            </Text>
-                                        )}
-                                    </View>
-                                </View>
-                            );
-                        }
-                    })()}
-                </View>
-
-<<<<<<< HEAD
+              <Text
+                style={[
+                  styles.choiceText,
+                  { color: isMine === "mine" ? "#fff" : theme.text },
+                ]}
+              >
+                내 식물
+              </Text>
+            </Pressable>
+            <Pressable
+              onPress={() => onPickMineMode("not-mine")}
+              style={[
+                styles.choiceBtn,
+                {
+                  borderColor: theme.border,
+                  backgroundColor:
+                    isMine === "not-mine" ? theme.primary : theme.bg,
+                },
+              ]}
+            >
+              <Text
+                style={[
+                  styles.choiceText,
+                  { color: isMine === "not-mine" ? "#fff" : theme.text },
+                ]}
+              >
+                다른 식물
+              </Text>
+            </Pressable>
+          </View>
+        </View>
+
         {/* 3) 내 식물 별명 선택 / 진단 날짜(당일) — 내 식물일 때만 노출 */}
         {isMine === "mine" && (
           <View style={{ marginBottom: 4, paddingHorizontal: 24 }}>
@@ -1034,21 +650,14 @@
                     <Text style={[styles.diseaseName, { color: "#2E7D32" }]}>
                       {display.title}
                     </Text>
-=======
-                {/* 안내 문구 (다른 식물 선택 시) */}
-                {isMine === "not-mine" && (
->>>>>>> c2c5fa6e
                     <Text
-                        style={{
-                            marginTop: 8,
-                            color: theme.text,
-                            opacity: 0.8,
-                            textAlign: "center",
-                        }}
+                      style={[
+                        styles.diseaseDesc,
+                        { color: "#2E7D32", opacity: 0.8 },
+                      ]}
                     >
-                        다른 식물로 선택되어 등록할 수 없습니다.
+                      {display.desc}
                     </Text>
-<<<<<<< HEAD
                     <Text
                       style={[
                         styles.diseaseDesc,
@@ -1060,90 +669,66 @@
                   </View>
                 </View>
               );
-            } else if (display.type === "diseased" && display.diseases) {
+            } else if (
+              display.type === "diseased" &&
+              (display as any).diseases
+            ) {
               // 병충해 진단 결과 - 상위 3개 표시
-              return display.diseases.map((disease, idx) => (
+              return (display as any).diseases.map(
+                (disease: any, idx: number) => (
+                  <View
+                    key={idx}
+                    style={[
+                      styles.rowBox,
+                      { borderColor: theme.border, marginBottom: 8 },
+                    ]}
+                  >
+                    <Text style={[styles.rank, { color: theme.text }]}>
+                      {disease.rank}.
+                    </Text>
+                    <View style={{ flex: 1 }}>
+                      <Text style={[styles.diseaseName, { color: theme.text }]}>
+                        {disease.class_name}
+                      </Text>
+                      <Text
+                        style={[
+                          styles.diseaseDesc,
+                          { color: theme.text, opacity: 0.8 },
+                        ]}
+                      >
+                        신뢰도: {(disease.confidence * 100).toFixed(1)}%
+                      </Text>
+                    </View>
+                  </View>
+                )
+              );
+            } else {
+              // 기본 상태 (사진 없음, 로딩 중 등)
+              return (
                 <View
-                  key={idx}
                   style={[
                     styles.rowBox,
                     { borderColor: theme.border, marginBottom: 8 },
                   ]}
                 >
-                  <Text style={[styles.rank, { color: theme.text }]}>
-                    {disease.rank}.
-                  </Text>
+                  <Text style={[styles.rank, { color: theme.text }]}>1.</Text>
                   <View style={{ flex: 1 }}>
                     <Text style={[styles.diseaseName, { color: theme.text }]}>
-                      {disease.class_name}
+                      {display.title}
                     </Text>
-                    <Text
-                      style={[
-                        styles.diseaseDesc,
-                        { color: theme.text, opacity: 0.8 },
-                      ]}
-                    >
-                      신뢰도: {(disease.confidence * 100).toFixed(1)}%
-                    </Text>
+                    {!!(display as any).desc && (
+                      <Text
+                        style={[
+                          styles.diseaseDesc,
+                          { color: theme.text, opacity: 0.8 },
+                        ]}
+                      >
+                        {(display as any).desc}
+                      </Text>
+                    )}
                   </View>
                 </View>
-              ));
-            } else if (display.type === "loading") {
-              // 로딩 중 - 의심 병충해 3순위 박스 표시
-              return [1, 2, 3].map((rank) => (
-                <View
-                  key={rank}
-                  style={[
-                    styles.rowBox,
-                    { borderColor: theme.border, marginBottom: 8 },
-                  ]}
-                >
-                  <Text style={[styles.rank, { color: theme.text }]}>
-                    {rank}.
-                  </Text>
-                  <View style={{ flex: 1 }}>
-                    <Text style={[styles.diseaseName, { color: theme.text }]}>
-                      의심 병충해 {rank}순위
-                    </Text>
-                    <Text
-                      style={[
-                        styles.diseaseDesc,
-                        { color: theme.text, opacity: 0.8 },
-                      ]}
-                    >
-                      {display.desc}
-                    </Text>
-                  </View>
-                </View>
-              ));
-            } else {
-              // 진단 전 - 의심 병충해 3순위 박스 표시
-              return [1, 2, 3].map((rank) => (
-                <View
-                  key={rank}
-                  style={[
-                    styles.rowBox,
-                    { borderColor: theme.border, marginBottom: 8 },
-                  ]}
-                >
-                  <Text style={[styles.rank, { color: theme.text }]}>
-                    {rank}.
-                  </Text>
-                  <View style={{ flex: 1 }}>
-                    <Text style={[styles.diseaseName, { color: theme.text }]}>
-                      진단 병충해 {rank}번
-                    </Text>
-                    <Text
-                      style={[
-                        styles.diseaseDesc,
-                        { color: theme.text, opacity: 0.8 },
-                      ]}
-                    >
-                      사진을 등록하고 진단을 실행하세요
-                    </Text>
-                  </View>
-                </View>
-              ));
+              );
             }
           })()}
         </View>
@@ -1184,126 +769,100 @@
       </ScrollView>
     </KeyboardAvoidingView>
   );
-=======
-                )}
-
-                {/* 5) 하단 버튼: 등록 / 취소 */}
-                <View style={[styles.bottomBar]}>
-                    <Pressable
-                        onPress={() => router.back()}
-                        style={[styles.cancelBtn, { borderColor: theme.border }]}
-                    >
-                        <Text style={[styles.cancelText, { color: theme.text }]}>취소</Text>
-                    </Pressable>
-                    <Pressable
-                        disabled={!canSubmit}
-                        onPress={handleSubmit}
-                        style={[
-                            styles.submitBtn,
-                            { backgroundColor: !canSubmit ? theme.graybg : theme.primary },
-                        ]}
-                    >
-                        <Text style={[styles.submitText, { color: "#fff" }]}>등록</Text>
-                    </Pressable>
-                </View>
-            </ScrollView>
-        </KeyboardAvoidingView>
-    );
->>>>>>> c2c5fa6e
 }
 
 // ─────────────────────────────────────────────────────────────────────────────
 // ④ Styles
 // ─────────────────────────────────────────────────────────────────────────────
 const styles = StyleSheet.create({
-    container: { flex: 1 },
-
-    sectionLabel: { fontSize: 14, fontWeight: "700" },
-
-    photoPlaceholder: {
-        width: "100%",
-        height: 260,
-        alignItems: "center",
-        justifyContent: "center",
-        overflow: "hidden",
-    },
-    photo: { position: "absolute", left: 0, top: 0, width: "100%", height: 260 },
-    busyOverlay: {
-        position: "absolute",
-        left: 0,
-        right: 0,
-        top: 0,
-        bottom: 0,
-        alignItems: "center",
-        justifyContent: "center",
-        backgroundColor: "rgba(0,0,0,0.08)",
-        borderRadius: 12,
-    },
-    changeBadge: {
-        position: "absolute",
-        right: 10,
-        bottom: 10,
-        borderWidth: 1,
-        borderRadius: 8,
-        paddingHorizontal: 10,
-        paddingVertical: 6,
-    },
-    changeBadgeText: { fontSize: 12, fontWeight: "700" },
-
-    rowBox: {
-        minHeight: 50,
-        borderWidth: 1,
-        borderRadius: 10,
-        paddingHorizontal: 12,
-        paddingVertical: 12,
-        alignItems: "center",
-        flexDirection: "row",
-        gap: 8,
-    },
-
-    choiceBtn: {
-        flex: 1,
-        borderWidth: 1,
-        borderRadius: 10,
-        alignItems: "center",
-        justifyContent: "center",
-        paddingVertical: 12,
-    },
-    choiceText: { fontSize: 14, fontWeight: "700" },
-
-    dropdownPanel: {
-        borderWidth: 1,
-        borderRadius: 10,
-        overflow: "hidden",
-        marginTop: -6,
-    },
-    dropdownItem: { paddingHorizontal: 12, paddingVertical: 12 },
-
-    rank: { width: 20, textAlign: "center", fontWeight: "800" },
-    diseaseName: { fontSize: 15, fontWeight: "700", marginBottom: 2 },
-    diseaseDesc: { fontSize: 13, lineHeight: 18 },
-
-    bottomBar: {
-        flexDirection: "row",
-        gap: 8,
-        marginTop: 12,
-        paddingHorizontal: 24,
-    },
-    cancelBtn: {
-        flex: 1,
-        borderWidth: 1,
-        borderRadius: 12,
-        alignItems: "center",
-        justifyContent: "center",
-        paddingVertical: 14,
-    },
-    cancelText: { fontSize: 15, fontWeight: "600" },
-    submitBtn: {
-        flex: 2,
-        borderRadius: 12,
-        alignItems: "center",
-        justifyContent: "center",
-        paddingVertical: 14,
-    },
-    submitText: { fontWeight: "700", fontSize: 16 },
+  container: { flex: 1 },
+
+  sectionLabel: { fontSize: 14, fontWeight: "700" },
+
+  photoPlaceholder: {
+    width: "100%",
+    height: 260,
+    alignItems: "center",
+    justifyContent: "center",
+    overflow: "hidden",
+  },
+  photo: { position: "absolute", left: 0, top: 0, width: "100%", height: 260 },
+  busyOverlay: {
+    position: "absolute",
+    left: 0,
+    right: 0,
+    top: 0,
+    bottom: 0,
+    alignItems: "center",
+    justifyContent: "center",
+    backgroundColor: "rgba(0,0,0,0.08)",
+    borderRadius: 12,
+  },
+  changeBadge: {
+    position: "absolute",
+    right: 10,
+    bottom: 10,
+    borderWidth: 1,
+    borderRadius: 8,
+    paddingHorizontal: 10,
+    paddingVertical: 6,
+  },
+  changeBadgeText: { fontSize: 12, fontWeight: "700" },
+
+  rowBox: {
+    minHeight: 50,
+    borderWidth: 1,
+    borderRadius: 10,
+    paddingHorizontal: 12,
+    paddingVertical: 12,
+    alignItems: "center",
+    flexDirection: "row",
+    gap: 8,
+  },
+
+  choiceBtn: {
+    flex: 1,
+    borderWidth: 1,
+    borderRadius: 10,
+    alignItems: "center",
+    justifyContent: "center",
+    paddingVertical: 12,
+  },
+  choiceText: { fontSize: 14, fontWeight: "700" },
+
+  dropdownPanel: {
+    borderWidth: 1,
+    borderRadius: 10,
+    overflow: "hidden",
+    marginTop: -6,
+  },
+  dropdownItem: { paddingHorizontal: 12, paddingVertical: 12 },
+
+  rank: { width: 20, textAlign: "center", fontWeight: "800" },
+  diseaseName: { fontSize: 15, fontWeight: "700", marginBottom: 2 },
+  diseaseDesc: { fontSize: 13, lineHeight: 18 },
+
+  bottomBar: {
+    flexDirection: "row",
+    gap: 8,
+    marginTop: 12,
+    paddingHorizontal: 24,
+  },
+  cancelBtn: {
+    flex: 1,
+    borderWidth: 1,
+    borderRadius: 12,
+    alignItems: "center",
+    justifyContent: "center",
+    paddingVertical: 14,
+  },
+  cancelText: { fontSize: 15, fontWeight: "600" },
+  submitBtn: {
+    flex: 2,
+    borderRadius: 12,
+    alignItems: "center",
+    justifyContent: "center",
+    paddingVertical: 14,
+  },
+  submitText: { fontWeight: "700", fontSize: 16 },
 });