// app/_layout.tsx
import { SafeAreaProvider, SafeAreaView } from "react-native-safe-area-context";
import { Stack } from "expo-router";
import { StatusBar } from "expo-status-bar";
import { StyleSheet, useColorScheme } from "react-native";
import Colors from "../constants/Colors";
import { GlobalLoadingHost } from "./common/loading";   // ✅ 추가

export default function RootLayout() {
  const scheme = useColorScheme();
  const theme = Colors[scheme === "dark" ? "dark" : "light"];

<<<<<<< HEAD
  return (
    <SafeAreaProvider>
      <SafeAreaView
        edges={["top", "bottom"]}
        style={[styles.layout, { backgroundColor: theme.bg }]}
      >
        <StatusBar
          style={theme.statusBarStyle}
          backgroundColor={theme.bg}
          translucent={false}
        />
        <Stack
          screenOptions={{
            headerShown: false,
            // 각 화면의 배경은 투명 처리 → 바깥 SafeAreaView의 배경/패딩이 그대로 적용됨
            contentStyle: { backgroundColor: "transparent" },
          }}
        />
      </SafeAreaView>
    </SafeAreaProvider>
  );
=======
	return (
		<SafeAreaProvider>
			<SafeAreaView
				edges={["top", "bottom"]}
				style={[styles.layout, { backgroundColor: theme.bg }]}
			>
				<StatusBar style={theme.statusBarStyle} />
				<Stack
					screenOptions={{
						headerShown: false,
						contentStyle: { backgroundColor: "transparent" },
					}}
				/>
				{/* ✅ 전역 딤 로딩 모달 호스트 */}
				<GlobalLoadingHost />
			</SafeAreaView>
		</SafeAreaProvider>
	);
>>>>>>> 1b256ab6
}

const styles = StyleSheet.create({
  layout: {
    flex: 1,
    paddingTop: 5,
    paddingHorizontal: 24,
  },
});<|MERGE_RESOLUTION|>--- conflicted
+++ resolved
@@ -10,48 +10,27 @@
   const scheme = useColorScheme();
   const theme = Colors[scheme === "dark" ? "dark" : "light"];
 
-<<<<<<< HEAD
-  return (
-    <SafeAreaProvider>
-      <SafeAreaView
-        edges={["top", "bottom"]}
-        style={[styles.layout, { backgroundColor: theme.bg }]}
-      >
-        <StatusBar
-          style={theme.statusBarStyle}
-          backgroundColor={theme.bg}
-          translucent={false}
-        />
-        <Stack
-          screenOptions={{
-            headerShown: false,
-            // 각 화면의 배경은 투명 처리 → 바깥 SafeAreaView의 배경/패딩이 그대로 적용됨
-            contentStyle: { backgroundColor: "transparent" },
-          }}
-        />
-      </SafeAreaView>
-    </SafeAreaProvider>
-  );
-=======
 	return (
 		<SafeAreaProvider>
 			<SafeAreaView
 				edges={["top", "bottom"]}
 				style={[styles.layout, { backgroundColor: theme.bg }]}
 			>
-				<StatusBar style={theme.statusBarStyle} />
+				<StatusBar
+					style={theme.statusBarStyle}
+					backgroundColor={theme.bg}
+					translucent={false}
+				/>
 				<Stack
 					screenOptions={{
 						headerShown: false,
+						// 각 화면의 배경은 투명 처리 → 바깥 SafeAreaView의 배경/패딩이 그대로 적용됨
 						contentStyle: { backgroundColor: "transparent" },
 					}}
 				/>
-				{/* ✅ 전역 딤 로딩 모달 호스트 */}
-				<GlobalLoadingHost />
 			</SafeAreaView>
 		</SafeAreaProvider>
 	);
->>>>>>> 1b256ab6
 }
 
 const styles = StyleSheet.create({
