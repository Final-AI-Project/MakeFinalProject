--- conflicted
+++ resolved
@@ -4,29 +4,25 @@
 // ─────────────────────────────────────────────────────────────────────────────
 import React, { useMemo, useState, useEffect } from "react";
 import {
-		View,
-		Text,
-		StyleSheet,
-		Dimensions,
-		useColorScheme,
-		Pressable,
-		Image,
+  View,
+  Text,
+  StyleSheet,
+  Dimensions,
+  useColorScheme,
+  Pressable,
+  Image,
 } from "react-native";
-<<<<<<< HEAD
+import { showAlert } from "../../components/common/appAlert";
 import { Link, useRouter, useLocalSearchParams } from "expo-router";
-=======
-import { showAlert } from "../../components/common/appAlert";
-import { Link, useRouter } from "expo-router";
->>>>>>> c2c5fa6e
 import Colors from "../../constants/Colors";
 import WeatherBox from "../../components/common/weatherBox";
 import Carousel from "react-native-reanimated-carousel";
 import { LinearGradient } from "expo-linear-gradient";
 import Animated, {
-	useAnimatedStyle,
-	useSharedValue,
-	withTiming,
-	useAnimatedReaction,
+  useAnimatedStyle,
+  useSharedValue,
+  withTiming,
+  useAnimatedReaction,
 } from "react-native-reanimated";
 import { useAuthGuard } from "../../hooks/useAuthGuard";
 import { getApiUrl } from "../../config/api";
@@ -44,51 +40,50 @@
 const { width } = Dimensions.get("window");
 
 type Slide = {
-	key: string;
-	label: string;
-	bg: string;
-	color?: string;
-	species?: string;
-	photoUri?: string | null;
-	startedAt?: string;
-	type?: "action";
-	waterLevel?: number;
-	health?: "좋음" | "주의" | "나쁨";
+  key: string;
+  label: string;
+  bg: string;
+  color?: string;
+  species?: string;
+  photoUri?: string | null;
+  startedAt?: string;
+  type?: "action";
+  waterLevel?: number;
+  health?: "좋음" | "주의" | "나쁨";
 };
 
 // 백엔드 API 응답 타입
 type PlantStatusResponse = {
-	idx: number;
-	user_id: string;
-	plant_id: number;
-	plant_name: string;
-	species?: string;
-	pest_id?: number;
-	meet_day?: string;
-	on?: string;
-	current_humidity?: number;
-	humidity_date?: string;
-	wiki_img?: string;
-	feature?: string;
-	temp?: string;
-	watering?: string;
-	pest_cause?: string;
-	pest_cure?: string;
-	user_plant_image?: string;
+  idx: number;
+  user_id: string;
+  plant_id: number;
+  plant_name: string;
+  species?: string;
+  pest_id?: number;
+  meet_day?: string;
+  on?: string;
+  current_humidity?: number;
+  humidity_date?: string;
+  wiki_img?: string;
+  feature?: string;
+  temp?: string;
+  watering?: string;
+  pest_cause?: string;
+  pest_cure?: string;
+  user_plant_image?: string;
 };
 
 type DashboardResponse = {
-	user_id: string;
-	total_plants: number;
-	plants: PlantStatusResponse[];
-	message: string;
+  user_id: string;
+  total_plants: number;
+  plants: PlantStatusResponse[];
+  message: string;
 };
 
 // ─────────────────────────────────────────────────────────────────────────────
 // ③ Component
 // ─────────────────────────────────────────────────────────────────────────────
 export default function Home() {
-<<<<<<< HEAD
   // 3-1) Router & Theme
   const router = useRouter();
   const params = useLocalSearchParams();
@@ -117,7 +112,11 @@
       setLoading(true);
       const token = await getToken();
       if (!token) {
-        Alert.alert("오류", "로그인이 필요합니다.");
+        showAlert({
+          title: "오류",
+          message: "로그인이 필요합니다.",
+          buttons: [{ text: "확인" }],
+        });
         return;
       }
 
@@ -145,7 +144,11 @@
       });
     } catch (error) {
       console.error("식물 데이터 조회 실패:", error);
-      Alert.alert("오류", "식물 정보를 불러오는데 실패했습니다.");
+      showAlert({
+        title: "오류",
+        message: "식물 정보를 불러오는데 실패했습니다.",
+        buttons: [{ text: "확인" }],
+      });
       stopLoading(router);
     } finally {
       setLoading(false);
@@ -153,12 +156,6 @@
   };
 
   // ✅ 3-4-1) 포커스 시 사용할 '조용한' 리패치 (오버레이 X)
-  const refetchUserPlants = async () => {
-    setLoading(true);
-    await refetchUserPlantsSilently();
-    setLoading(false);
-  };
-
   const refetchUserPlantsSilently = async () => {
     try {
       const token = await getToken();
@@ -520,431 +517,12 @@
       </View>
     </View>
   );
-=======
-	// 3-1) Router & Theme
-	const router = useRouter();
-	const scheme = useColorScheme();
-	const theme = Colors[scheme === "dark" ? "dark" : "light"];
-
-	// 인증 가드 추가
-	useAuthGuard();
-
-	// 3-2) Shared/Local States
-	const progress = useSharedValue(0);
-	const [activeIndex, setActiveIndex] = useState(0);
-	const [parentW, setParentW] = useState(0);
-	const [loading, setLoading] = useState(true);
-	const [dashboardData, setDashboardData] = useState<DashboardResponse | null>(
-		null
-	);
-
-	// 3-3) Gauge layout constants
-	const SIZE = 250;
-	const HALF = SIZE / 2;
-
-	// 3-4) API 호출 함수 (최초 진입용: 오버레이 표시)
-	const fetchUserPlants = async () => {
-		try {
-			setLoading(true);
-			const token = await getToken();
-			if (!token) {
-				showAlert({
-					title: "오류",
-					message: "로그인이 필요합니다.",
-					buttons: [{ text: "확인" }],
-				});
-				return;
-			}
-
-			// 로딩 시작(오버레이)
-			startLoading(router, {
-				message: "식물 정보를 불러오는 중...",
-				to: "/(page)/home" as any,
-				task: async () => {
-					const apiUrl = getApiUrl("/home/plants/current");
-					const response = await fetch(apiUrl, {
-						method: "GET",
-						headers: {
-							Authorization: `Bearer ${token}`,
-							"Content-Type": "application/json",
-						},
-					});
-
-					if (!response.ok) {
-						throw new Error(`HTTP error! status: ${response.status}`);
-					}
-
-					const data: DashboardResponse = await response.json();
-					setDashboardData(data);
-				},
-			});
-		} catch (error) {
-			console.error("식물 데이터 조회 실패:", error);
-			showAlert({
-				title: "오류",
-				message: "식물 정보를 불러오는데 실패했습니다.",
-				buttons: [{ text: "확인" }],
-			});
-			stopLoading(router);
-		} finally {
-			setLoading(false);
-		}
-	};
-
-	// ✅ 3-4-1) 포커스 시 사용할 '조용한' 리패치 (오버레이 X)
-	const refetchUserPlantsSilently = async () => {
-		try {
-			const token = await getToken();
-			if (!token) {
-				console.log("🔑 토큰이 없어서 리패치 중단");
-				return;
-			}
-
-			const apiUrl = getApiUrl("/home/plants/current");
-			console.log("🌐 API URL:", apiUrl);
-			console.log("🔑 토큰 존재:", !!token);
-
-			const response = await fetch(apiUrl, {
-				method: "GET",
-				headers: {
-					Authorization: `Bearer ${token}`,
-					"Content-Type": "application/json",
-				},
-			});
-
-			console.log("📡 응답 상태:", response.status, response.ok);
-
-			if (!response.ok) {
-				console.log("❌ 응답 실패:", response.status, response.statusText);
-				return;
-			}
-
-			const data: DashboardResponse = await response.json();
-			console.log("✅ 데이터 받음:", data);
-			setDashboardData(data);
-		} catch (e) {
-			console.error("❌ refetchUserPlantsSilently error:", e);
-		}
-	};
-
-	// ✅ 3-4-2) 홈 전체 초기화 + 최신 데이터 재로딩
-	const resetHome = React.useCallback(() => {
-		// 상태 초기화
-		setActiveIndex(0);
-		setParentW(0);
-		setDashboardData(null);
-		setLoading(true);
-		progress.value = 0;
-
-		// 최신 데이터 로딩(오버레이 없이 조용히)
-		refetchUserPlantsSilently().finally(() => setLoading(false));
-	}, [progress]);
-
-	// 3-5) 최초 진입: 한 번 로딩 (오버레이 포함)
-	useEffect(() => {
-		fetchUserPlants();
-		// eslint-disable-next-line react-hooks/exhaustive-deps
-	}, []);
-
-	// ✅ 3-5-1) 홈 탭에 '들어올 때마다' 전체 새로고침
-	useFocusEffect(
-		React.useCallback(() => {
-			resetHome();
-		}, [resetHome])
-	);
-
-	// 3-6) 백엔드 데이터를 UI 데이터로 변환
-	const convertToSlide = (plant: PlantStatusResponse): Slide => {
-		// 건강 상태 결정 (병해충이 있으면 "나쁨", 습도가 낮으면 "주의", 그 외는 "좋음")
-		let health: "좋음" | "주의" | "나쁨" = "좋음";
-		if (plant.pest_id) {
-			health = "나쁨";
-		} else if (plant.current_humidity && plant.current_humidity < 30) {
-			health = "주의";
-		}
-
-		// 이미지 URL을 완전한 URL로 변환
-		let photoUri: string | null = null;
-		if (plant.user_plant_image) {
-			// 상대 경로인 경우 절대 경로로 변환
-			if (plant.user_plant_image.startsWith("/static/")) {
-				// API_BASE_URL을 사용해서 일관성 있게 처리
-				const apiBaseUrl = API_BASE_URL;
-				photoUri = `${apiBaseUrl}${plant.user_plant_image}`;
-			} else {
-				photoUri = plant.user_plant_image;
-			}
-		}
-
-		return {
-			key: plant.idx.toString(),
-			label: plant.plant_name,
-			bg: theme.bg,
-			color: theme.text,
-			waterLevel: plant.current_humidity || 0,
-			species: plant.species,
-			startedAt: plant.meet_day,
-			photoUri: photoUri,
-			health: health,
-		};
-	};
-
-	// 3-7) 실제 데이터만 사용 (하드코딩 제거)
-	const plants = useMemo(() => {
-		if (dashboardData && dashboardData.plants.length > 0) {
-			return dashboardData.plants.map(convertToSlide);
-		}
-		// API 호출 실패/없음 → 빈 배열
-		return [];
-	}, [dashboardData, theme]);
-
-	const slides = useMemo(() => {
-		// 식물이 없으면 "새 식물 등록" 버튼만 표시
-		if (plants.length === 0) {
-			return [
-				{
-					key: "add",
-					label: "+ \n 새 식물 등록",
-					bg: theme.graybg,
-					type: "action" as const,
-				},
-			];
-		}
-
-		// 식물이 있으면 식물들 + 새 식물 등록 버튼
-		return [
-			...plants,
-			{
-				key: "add",
-				label: "+ \n 새 식물 등록",
-				bg: theme.graybg,
-				type: "action" as const,
-			},
-		];
-	}, [plants, theme]);
-
-	// ─────────────────────────────────────────────────────────────────────────
-	// 3-5) UI Sub-Component: AnimatedGauge (water level needle)
-	// ─────────────────────────────────────────────────────────────────────────
-	const AnimatedGauge = React.memo(function AnimatedGauge({
-		index,
-		progress,
-		size,
-		targetDeg,
-		style,
-	}: {
-		index: number;
-		progress: ReturnType<typeof useSharedValue<number>>;
-		size: number;
-		targetDeg: number; // 0~180 (급수계 각도)
-		style?: any;
-	}) {
-		// 현재 회전 각도(숫자)를 보관
-		const rot = useSharedValue(0);
-
-		// 보이는지 여부에 따라 rot를 0 ↔ targetDeg로 부드럽게 이동
-		useAnimatedReaction(
-			() => {
-				const visible = Math.abs(progress.value - index) < 0.5; // 중앙 근처 = 보임
-				return visible ? targetDeg : 0;
-			},
-			(to, prev) => {
-				if (to !== prev) {
-					rot.value = withTiming(to, { duration: 500 });
-				}
-			}
-		);
-
-		const slot2AnimatedStyle = useAnimatedStyle(() => ({
-			transform: [
-				{ translateY: -size / 2 },
-				{ rotate: `${rot.value}deg` },
-				{ translateY: size / 2 },
-			],
-		}));
-
-		return <Animated.View style={[style, slot2AnimatedStyle]} />;
-	});
-
-	// ─────────────────────────────────────────────────────────────────────────
-	// 3-6) Render
-	// ─────────────────────────────────────────────────────────────────────────
-	return (
-		<View style={[styles.container, { backgroundColor: theme.bg }]}>
-			{/* ✅ 공통 날씨 컴포넌트만 사용 */}
-			<WeatherBox
-				serviceKey="GTr1cI7Wi0FRbOTFBaUzUCzCDP4OnyyEmHnn11pxCUC5ehG5bQnbyztgeydnOWz1O04tjw1SE5RsX8RNo6XCgQ=="
-				location={{ lat: 37.4836, lon: 127.0326, label: "서울시 - 서초구" }}
-			/>
-
-			{/* 캐러셀 */}
-			<View style={styles.carouselRoot}>
-				<Carousel
-					loop={false}
-					width={width}
-					height={250}
-					data={slides}
-					scrollAnimationDuration={700}
-					defaultIndex={0}
-					onProgressChange={(_, abs) => {
-						progress.value = abs;
-						setActiveIndex(Math.round(abs));
-					}}
-					renderItem={({ item, index }) => {
-						// 급수계(%) → 각도(0~180deg) 변환
-						const percent = Math.max(0, Math.min(100, item.waterLevel ?? 0));
-						const targetDeg = percent * 1.8; // (percent / 100) * 180
-
-						return (
-							<View
-								style={[styles.carouselSlide, { backgroundColor: item.bg }]}
-							>
-								{item.type === "action" ? (
-									<Pressable
-										onPress={() => router.push("/(page)/(stackless)/plant-new")}
-									>
-										<Text
-											style={[
-												styles.carouselSlideText,
-												{ color: theme.text, textAlign: "center" },
-											]}
-										>
-											{item.label}
-										</Text>
-									</Pressable>
-								) : (
-									/* ── [MINIMAL CHANGE] 식물 카드 전체를 눌러 상세로 이동 */
-									<Pressable
-										style={styles.plantCard}
-										onLayout={(e) => setParentW(e.nativeEvent.layout.width)}
-										onPress={() =>
-											router.push({
-												pathname: "/(page)/(stackless)/plant-detail",
-												params: {
-													id: item.key,
-													imageUri: item.photoUri ?? "",
-													nickname: item.label,
-													species: item.species ?? "",
-													startedAt: item.startedAt ?? "",
-												},
-											})
-										}
-									>
-										{/* Gauge slots */}
-										<View style={[styles.slotBox, { left: parentW / 2 }]}>
-											<View style={styles.slot1} />
-											<AnimatedGauge
-												index={index}
-												progress={progress}
-												size={250}
-												targetDeg={targetDeg}
-												style={styles.slot2}
-											/>
-											<View
-												style={[styles.slot3, { backgroundColor: theme.bg }]}
-											/>
-										</View>
-
-										<View
-											style={[styles.slot4, { backgroundColor: theme.bg }]}
-										/>
-
-										{/* Plant image */}
-										<View style={styles.photoBox}>
-											{item.photoUri ? (
-												<Image
-													source={{ uri: item.photoUri }}
-													style={styles.plantImage}
-													resizeMode="cover"
-												/>
-											) : (
-												<View style={styles.plantImagePlaceholder}>
-													<Text style={{ color: theme.text }}>🌱</Text>
-												</View>
-											)}
-
-											{/* ✨ 상태에 따라 표시 */}
-											{(item.health === "주의" || item.health === "나쁨") && (
-												<View
-													style={[
-														styles.medicalInfo,
-														item.health === "주의"
-															? { backgroundColor: "#ffc900" }
-															: { backgroundColor: "#d32f2e" },
-													]}
-												/>
-											)}
-										</View>
-
-										{/* Labels */}
-										<Text style={[styles.plantName, { color: theme.text }]}>
-											{item.label}
-											{item.species && (
-												<Text
-													style={[styles.plantSpecies, { color: theme.text }]}
-												>
-													({item.species})
-												</Text>
-											)}
-										</Text>
-									</Pressable>
-								)}
-							</View>
-						);
-					}}
-				/>
-				{/* Dots */}
-				<View style={styles.carouselDots}>
-					{slides.map((_, i) => (
-						<View
-							key={String(i)}
-							style={[
-								styles.carouselDot,
-								i === activeIndex && styles.carouselDotActive,
-							]}
-						/>
-					))}
-				</View>
-			</View>
-
-			{/* Links */}
-			<View style={styles.linkList}>
-				{/* newPlant */}
-				<Link href="/(page)/(stackless)/plant-new" asChild>
-					<Pressable style={styles.cardBase}>
-						<LinearGradient
-							colors={["#F97794", "#623AA2"]}
-							start={{ x: 0, y: 0 }}
-							end={{ x: 1, y: 1 }}
-							style={StyleSheet.absoluteFillObject}
-						/>
-						<Text style={styles.cardTextLight}>타임랩스를 경험해 보세요</Text>
-					</Pressable>
-				</Link>
-
-				{/* plantInfo */}
-				<Link href="/(page)/(stackless)/info-room" asChild>
-					<Pressable style={styles.cardBase}>
-						<LinearGradient
-							colors={["#FFF6B7", "#F6416C"]}
-							start={{ x: 0, y: 0 }}
-							end={{ x: 1, y: 1 }}
-							style={StyleSheet.absoluteFillObject}
-						/>
-						<Text style={styles.cardTextLight}>식물 정보방</Text>
-					</Pressable>
-				</Link>
-			</View>
-		</View>
-	);
->>>>>>> c2c5fa6e
 }
 
 // ─────────────────────────────────────────────────────────────────────────────
 // ④ Styles (섹션별 주석 유지)
 // ─────────────────────────────────────────────────────────────────────────────
 const styles = StyleSheet.create({
-<<<<<<< HEAD
   container: {
     flex: 1,
     paddingTop: 20,
@@ -1025,7 +603,7 @@
     width: 250,
     height: 250,
     transform: [{ translateX: -125 }],
-    borderRadius: "100%",
+    borderRadius: 125,
   },
   slot1: {
     position: "absolute",
@@ -1045,10 +623,10 @@
     position: "absolute",
     top: 40,
     left: -45,
-    transform: [{ translateX: "50%" }],
+    transform: [{ translateX: 85 }],
     width: 170,
     height: 170,
-    borderRadius: "100%",
+    borderRadius: 85,
   },
   slot4: {
     position: "absolute",
@@ -1075,7 +653,7 @@
   carouselSlideText: { color: "#fff", fontSize: 28, fontWeight: "bold" },
   carouselDots: {
     position: "absolute",
-    bottom: -19,
+    bottom: 0,
     flexDirection: "row",
     gap: 6,
   },
@@ -1112,175 +690,4 @@
     fontWeight: "600",
     textAlign: "right",
   },
-=======
-	container: {
-		flex: 1,
-		paddingTop: 20,
-		paddingHorizontal: 24,
-		paddingBottom: 68,
-	},
-
-	// ── Logout button
-	logoutContainer: {
-		alignItems: "flex-end",
-		marginBottom: 16,
-	},
-	logoutButton: {
-		paddingHorizontal: 16,
-		paddingVertical: 8,
-		borderRadius: 8,
-		backgroundColor: "rgba(0,0,0,0.1)",
-	},
-	logoutText: {
-		fontSize: 14,
-		fontWeight: "500",
-	},
-
-	// ── Carousel card & image
-	plantCard: {
-		flex: 1,
-		justifyContent: "center",
-		alignItems: "center",
-		width: "100%",
-		padding: 16,
-	},
-	photoBox: {
-		position: "relative",
-		width: 120,
-		height: 120,
-		borderRadius: 60,
-		marginTop: 75,
-	},
-	plantImage: {
-		width: 120,
-		height: 120,
-		borderRadius: 60,
-		objectFit: "cover",
-	},
-	plantImagePlaceholder: {
-		overflow: "hidden",
-		width: 120,
-		height: 120,
-		borderRadius: 60,
-		backgroundColor: "#ccc",
-		justifyContent: "center",
-		alignItems: "center",
-	},
-	medicalInfo: {
-		position: "absolute",
-		right: 0,
-		bottom: 0,
-		width: 36,
-		height: 36,
-		borderRadius: 18,
-		justifyContent: "center",
-		alignItems: "center",
-	},
-	plantName: {
-		fontSize: 20,
-		fontWeight: "700",
-	},
-	plantSpecies: {
-		fontSize: 14,
-		marginTop: 4,
-	},
-
-	// ── Gauge slots
-	slotBox: {
-		overflow: "hidden",
-		position: "absolute",
-		top: 20,
-		width: 250,
-		height: 250,
-		transform: [{ translateX: -125 }],
-		borderRadius: 125,
-	},
-	slot1: {
-		position: "absolute",
-		top: 0,
-		width: 250,
-		height: 125,
-		backgroundColor: "#e6e6e6",
-	},
-	slot2: {
-		position: "absolute",
-		top: 125,
-		width: "100%",
-		height: "100%",
-		backgroundColor: "#6a9eff",
-		transitionProperty: "transform",
-		transitionDuration: "0.5s",
-	},
-	slot3: {
-		position: "absolute",
-		top: 40,
-		left: -45,
-		transform: [{ translateX: 85 }],
-		width: 170,
-		height: 170,
-		borderRadius: 85,
-	},
-	slot4: {
-		position: "absolute",
-		top: 145,
-		width: 290,
-		height: 290,
-		transform: [{ translateX: -20 }],
-	},
-
-	// ── Carousel wrapper
-	carouselRoot: {
-		height: 250,
-		alignSelf: "stretch",
-		marginBottom: 8,
-		paddingHorizontal: 24,
-		justifyContent: "center",
-		alignItems: "center",
-	},
-	carouselSlide: {
-		flex: 1,
-		justifyContent: "center",
-		alignItems: "center",
-	},
-	carouselSlideText: { color: "#fff", fontSize: 28, fontWeight: "bold" },
-	carouselDots: {
-		position: "absolute",
-		bottom: 0,
-		flexDirection: "row",
-		gap: 6,
-	},
-	carouselDot: {
-		width: 6,
-		height: 6,
-		borderRadius: 4,
-		backgroundColor: "#cfcfcf",
-	},
-	carouselDotActive: { backgroundColor: "#666" },
-
-	// ── Link cards
-	linkList: {
-		flexDirection: "row",
-		alignItems: "center",
-		justifyContent: "center",
-		gap: 8,
-		marginTop: 24,
-	},
-	cardBase: {
-		flex: 1,
-		height: 160,
-		borderRadius: 16,
-		paddingHorizontal: 20,
-		paddingVertical: 16,
-		alignItems: "center",
-		justifyContent: "flex-end",
-		overflow: "hidden",
-	},
-	cardTextLight: {
-		width: "100%",
-		color: "#fff",
-		fontSize: 17,
-		fontWeight: "600",
-		textAlign: "right",
-	},
->>>>>>> c2c5fa6e
 });