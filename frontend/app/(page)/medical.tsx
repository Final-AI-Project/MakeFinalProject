--- conflicted
+++ resolved
@@ -1,13 +1,12 @@
 // app/(page)/medical.tsx
 import React, {
-	useCallback,
-	useEffect,
-	useMemo,
-	useRef,
-	useState,
+  useCallback,
+  useEffect,
+  useMemo,
+  useRef,
+  useState,
 } from "react";
 import {
-<<<<<<< HEAD
   View,
   Text,
   StyleSheet,
@@ -18,47 +17,35 @@
   ActivityIndicator,
   useColorScheme,
   SectionList,
+  Easing,
   Alert,
-=======
-	View,
-	Text,
-	StyleSheet,
-	Image,
-	Pressable,
-	Animated,
-	RefreshControl,
-	ActivityIndicator,
-	useColorScheme,
-	SectionList,
-	Easing,
->>>>>>> c2c5fa6e
 } from "react-native";
 import Colors from "../../constants/Colors";
 import { useRouter, useFocusEffect, useLocalSearchParams } from "expo-router";
-import arrowDownW from "../../assets/images/w_arrow_down.png";
-import arrowDownD from "../../assets/images/d_arrow_down.png";
-import medicalSetting from "../../assets/images/medical_setting.png";
+const arrowDownW = require("../../assets/images/w_arrow_down.png");
+const arrowDownD = require("../../assets/images/d_arrow_down.png");
+const medicalSetting = require("../../assets/images/medical_setting.png");
 import { getToken } from "../../libs/auth";
 
 // ─────────────────────────────────────────────────────────────────────────────
 // 타입
 // ─────────────────────────────────────────────────────────────────────────────
 type Candidate = {
-	id: string;
-	code?: string;
-	name: string;
-	desc?: string;
-	confidence?: number; // 0~1
+  id: string;
+  code?: string;
+  name: string;
+  desc?: string;
+  confidence?: number; // 0~1
 };
 
 type Diagnosis = {
-	id: string;
-	photoUri?: string | null;
-	nickname: string;
-	diagnosedAt: string; // "YYYY-MM-DD" or ISO
-	diseaseName: string; // 대표 1순위 병명
-	details?: string;
-	candidates?: Candidate[]; // 상위 후보 (1~3개 렌더)
+  id: string;
+  photoUri?: string | null;
+  nickname: string;
+  diagnosedAt: string; // "YYYY-MM-DD" or ISO
+  diseaseName: string; // 대표 1순위 병명
+  details?: string;
+  candidates?: Candidate[]; // 상위 후보 (1~3개 렌더)
 };
 
 type SpeciesSection = { title: string; data: Diagnosis[] };
@@ -80,48 +67,46 @@
 const USE_DEMO_WHEN_EMPTY = false; // true: API가 빈 배열이면 DEMO_DATA로 대체
 
 function formatDate(s: string) {
-	try {
-		if (/^\d{4}-\d{2}-\d{2}$/.test(s)) return s;
-		const d = new Date(s);
-		if (Number.isNaN(d.getTime())) return s;
-		const y = d.getFullYear();
-		const m = String(d.getMonth() + 1).padStart(2, "0");
-		const dd = String(d.getDate()).padStart(2, "0");
-		return `${y}-${m}-${dd}`;
-	} catch {
-		return s;
-	}
+  try {
+    if (/^\d{4}-\d{2}-\d{2}$/.test(s)) return s;
+    const d = new Date(s);
+    if (Number.isNaN(d.getTime())) return s;
+    const y = d.getFullYear();
+    const m = String(d.getMonth() + 1).padStart(2, "0");
+    const dd = String(d.getDate()).padStart(2, "0");
+    return `${y}-${m}-${dd}`;
+  } catch {
+    return s;
+  }
 }
 const todayStr = new Date().toISOString().slice(0, 10);
 
 // 닉네임에서 품종 파싱: "초코(몬스테라)" -> "몬스테라"
 // 괄호가 없으면 닉네임 전체를 품종으로 간주
 function extractSpecies(nickname: string) {
-	const m = nickname.match(/(?:.*)\(([^)]+)\)\s*$/);
-	return (m?.[1] ?? nickname ?? "기타").trim();
+  const m = nickname.match(/(?:.*)\(([^)]+)\)\s*$/);
+  return (m?.[1] ?? nickname ?? "기타").trim();
 }
 
 // 리스트를 품종별로 그룹화
 function groupBySpecies(list: Diagnosis[]): SpeciesSection[] {
-	const map = new Map<string, Diagnosis[]>();
-	for (const it of list) {
-		const sp = extractSpecies(it.nickname);
-		if (!map.has(sp)) map.set(sp, []);
-		map.get(sp)!.push(it);
-	}
-	return Array.from(map.entries())
-		.sort((a, b) => a[0].localeCompare(b[0]))
-		.map(([title, data]) => ({ title, data }));
+  const map = new Map<string, Diagnosis[]>();
+  for (const it of list) {
+    const sp = extractSpecies(it.nickname);
+    if (!map.has(sp)) map.set(sp, []);
+    map.get(sp)!.push(it);
+  }
+  return Array.from(map.entries())
+    .sort((a, b) => a[0].localeCompare(b[0]))
+    .map(([title, data]) => ({ title, data }));
 }
 
 // ─────────────────────────────────────────────────────────────────────────────
 // 페이지
 // ─────────────────────────────────────────────────────────────────────────────
 export default function MedicalPage() {
-<<<<<<< HEAD
   const scheme = useColorScheme();
   const theme = Colors[scheme === "dark" ? "dark" : "light"];
-
   const router = useRouter();
   const params = useLocalSearchParams();
 
@@ -135,7 +120,10 @@
   const rotateMap = useRef<Record<string, Animated.Value>>({});
   const heightMap = useRef<Record<string, Animated.Value>>({});
   const contentHMap = useRef<Record<string, number>>({});
-
+  const thumbMap = useRef<Record<string, Animated.Value>>({});
+
+  const getThumb = (id: string) =>
+    (thumbMap.current[id] ??= new Animated.Value(1));
   const getRotate = (id: string) =>
     (rotateMap.current[id] ??= new Animated.Value(0));
   const getHeight = (id: string) =>
@@ -170,7 +158,7 @@
           style: "destructive",
           onPress: async () => {
             try {
-              const apiUrl = getApiUrl(`/medical/diagnoses/${actualId}`);
+              const apiUrl = `${API_BASE}/medical/diagnoses/${actualId}`;
               const response = await fetch(apiUrl, {
                 method: "DELETE",
                 headers: {
@@ -203,31 +191,9 @@
     }
   };
 
-  // 페이지 포커스 시 데이터 새로고침
-  useFocusEffect(
-    React.useCallback(() => {
-      fetchData();
-    }, [fetchData])
-  );
-
-  // refresh 파라미터가 있을 때 강제 새로고침
-  useEffect(() => {
-    if (params.refresh) {
-      console.log("🔄 강제 새로고침 요청됨:", params.refresh);
-      fetchData();
-    }
-  }, [params.refresh, fetchData]);
-
   // 데이터 로드
   const fetchData = useCallback(async () => {
     // 더미 데이터 제거 - 실제 API 데이터만 사용
-
-    // 강제 데모 모드
-    if (FORCE_DEMO) {
-      setError(null);
-      setLoading(false);
-      return;
-    }
 
     if (!API_BASE) {
       setError(
@@ -310,9 +276,20 @@
     }
   }, []);
 
+  // 페이지 포커스 시 데이터 새로고침
+  useFocusEffect(
+    React.useCallback(() => {
+      fetchData();
+    }, [fetchData])
+  );
+
+  // refresh 파라미터가 있을 때 강제 새로고침
   useEffect(() => {
-    fetchData();
-  }, [fetchData]);
+    if (params.refresh) {
+      console.log("🔄 강제 새로고침 요청됨:", params.refresh);
+      fetchData();
+    }
+  }, [params.refresh, fetchData]);
 
   const onRefresh = useCallback(async () => {
     setRefreshing(true);
@@ -322,11 +299,54 @@
 
   const sections = useMemo(() => groupBySpecies(data), [data]);
 
+  // 왼쪽 하단 이미지 둥둥 애니메이션 (y축 보빙)
+  const bob = useRef(new Animated.Value(0)).current;
+  useEffect(() => {
+    const loop = Animated.loop(
+      Animated.sequence([
+        // 천천히 2시(약 60deg)까지
+        Animated.timing(bob, {
+          toValue: 1,
+          duration: 2000,
+          easing: Easing.out(Easing.quad),
+          useNativeDriver: true,
+        }),
+        // 빠르게 원위치(0deg)로 복귀
+        Animated.timing(bob, {
+          toValue: 0,
+          duration: 280,
+          easing: Easing.in(Easing.cubic),
+          useNativeDriver: true,
+        }),
+      ])
+    );
+    loop.start();
+    return () => loop.stop();
+  }, [bob]);
+
+  // 각도로 변환 (0deg ↔ 60deg)
+  const bobRotate = bob.interpolate({
+    inputRange: [0, 1],
+    outputRange: ["0deg", "10deg"],
+  });
+
   // 아이템 렌더
   const renderItem = useCallback(
     ({ item }: { item: Diagnosis }) => {
       const rotate = getRotate(item.id);
       const height = getHeight(item.id);
+
+      // 썸네일 애니메이션 (열리면 숨김)
+      const thumb = getThumb(item.id);
+      const thumbW = thumb.interpolate({
+        inputRange: [0, 1],
+        outputRange: [0, 72],
+      });
+      const thumbMR = thumb.interpolate({
+        inputRange: [0, 1],
+        outputRange: [0, 10],
+      });
+
       const arrowRotate = rotate.interpolate({
         inputRange: [0, 1],
         outputRange: ["0deg", "540deg"],
@@ -341,6 +361,12 @@
           toValue: next ? 1 : 0,
           duration: 260,
           useNativeDriver: true,
+        }).start();
+
+        Animated.timing(thumb, {
+          toValue: next ? 0 : 1,
+          duration: 200,
+          useNativeDriver: false,
         }).start();
 
         const targetH = next ? getContentH(item.id) : 0;
@@ -361,23 +387,22 @@
           >
             <Pressable onPress={toggle}>
               <View style={styles.row}>
-                <View style={styles.left}>
+                {/* 왼쪽 썸네일: width/marginRight 애니메이션으로 숨김 */}
+                <Animated.View
+                  style={[
+                    styles.left,
+                    { width: thumbW, marginRight: thumbMR, overflow: "hidden" },
+                  ]}
+                >
                   <View style={[styles.photo, { borderColor: theme.border }]}>
                     {item.photoUri ? (
                       <Image
-                        source={{
-                          uri:
-                            item.photoUri.startsWith("http") ||
-                            item.photoUri.startsWith("file://")
-                              ? item.photoUri
-                              : getApiUrl(item.photoUri),
-                        }}
+                        source={{ uri: item.photoUri }}
                         style={{
                           width: "100%",
                           height: "100%",
                           borderRadius: 8,
                         }}
-                        resizeMode="cover"
                       />
                     ) : (
                       <View style={styles.placeholder}>
@@ -385,7 +410,8 @@
                       </View>
                     )}
                   </View>
-                </View>
+                </Animated.View>
+
                 <View style={styles.right}>
                   <View style={[styles.box, { borderColor: theme.border }]}>
                     <Text
@@ -426,13 +452,7 @@
                 >
                   {item.photoUri ? (
                     <Image
-                      source={{
-                        uri:
-                          item.photoUri.startsWith("http") ||
-                          item.photoUri.startsWith("file://")
-                            ? item.photoUri
-                            : getApiUrl(item.photoUri),
-                      }}
+                      source={{ uri: item.photoUri }}
                       style={{ width: "100%", height: "100%" }}
                       resizeMode="cover"
                     />
@@ -455,64 +475,23 @@
                   </Text>
                 </View>
 
-                {/* 3) 후보 병충해 1~3 - 박스 형태로 표시 */}
-                <View
-                  style={[
-                    styles.candidatesContainer,
-                    { backgroundColor: theme.bg },
-                  ]}
-                >
-                  <Text style={[styles.candidatesTitle, { color: theme.text }]}>
-                    진단 결과
-                  </Text>
-                  {(item.candidates ?? []).slice(0, 3).map((d, i) => (
-                    <View
-                      key={d.id}
-                      style={[
-                        styles.candidateBox,
-                        {
-                          borderColor: theme.border,
-                          backgroundColor: theme.bg,
-                          borderLeftColor:
-                            i === 0
-                              ? "#ff6b6b"
-                              : i === 1
-                              ? "#4ecdc4"
-                              : "#45b7d1",
-                          borderLeftWidth: 4,
-                        },
-                      ]}
-                    >
-                      <View style={styles.candidateHeader}>
-                        <Text
-                          style={[styles.candidateRank, { color: theme.text }]}
-                        >
-                          {i + 1}순위
-                        </Text>
-                        {typeof d.confidence === "number" && (
-                          <Text
-                            style={[
-                              styles.candidateConfidence,
-                              { color: theme.text },
-                            ]}
-                          >
-                            {Math.round(d.confidence * 100)}%
-                          </Text>
-                        )}
-                      </View>
-                      <Text
-                        style={[styles.candidateName, { color: theme.text }]}
-                      >
-                        {d.name}
-                      </Text>
-                      <Text
-                        style={[styles.candidateDesc, { color: theme.text }]}
-                      >
-                        {d.desc ?? "상세 정보 없음"}
-                      </Text>
-                    </View>
-                  ))}
-                </View>
+                {/* 3) 후보 병충해 1~3 */}
+                {(item.candidates ?? []).slice(0, 3).map((d, i) => (
+                  <View
+                    key={d.id}
+                    style={[
+                      styles.accRow,
+                      { borderColor: theme.border, backgroundColor: theme.bg },
+                    ]}
+                  >
+                    <Text style={[styles.accRowText, { color: theme.text }]}>
+                      {i + 1}. {d.name} : {d.desc ?? "-"}
+                      {typeof d.confidence === "number"
+                        ? ` (${Math.round(d.confidence * 100)}%)`
+                        : ""}
+                    </Text>
+                  </View>
+                ))}
 
                 {/* 진단 결과 삭제 버튼 */}
                 <View style={[styles.deleteButtonContainer, { marginTop: 12 }]}>
@@ -563,7 +542,7 @@
       <SectionList
         sections={sections}
         keyExtractor={(item) => item.id}
-        renderItem={({ item }) => renderItem({ item })}
+        renderItem={renderItem}
         renderSectionHeader={({ section }) => (
           <View
             style={[
@@ -614,501 +593,27 @@
         <Text style={styles.fabPlus}>+</Text>
         <Text style={styles.fabLabel}>진단하기</Text>
       </Pressable>
+
+      {/* ⬅️ 왼쪽 하단 고정: medicalSetting 이미지 버튼 */}
+      <View style={styles.leftDeco} pointerEvents="none">
+        <Animated.Image
+          source={medicalSetting}
+          style={[styles.leftDecoImg, { transform: [{ rotate: bobRotate }] }]}
+          resizeMode="contain"
+        />
+      </View>
     </View>
   );
-=======
-	const scheme = useColorScheme();
-	const theme = Colors[scheme === "dark" ? "dark" : "light"];
-	const router = useRouter();
-
-	const [data, setData] = useState<Diagnosis[]>([]);
-	const [loading, setLoading] = useState(true);
-	const [refreshing, setRefreshing] = useState(false);
-	const [error, setError] = useState<string | null>(null);
-
-	// 아코디언 상태
-	const openMap = useRef<Record<string, boolean>>({});
-	const rotateMap = useRef<Record<string, Animated.Value>>({});
-	const heightMap = useRef<Record<string, Animated.Value>>({});
-	const contentHMap = useRef<Record<string, number>>({});
-	const thumbMap = useRef<Record<string, Animated.Value>>({});
-
-	const getThumb = (id: string) =>
-		(thumbMap.current[id] ??= new Animated.Value(1));
-	const getRotate = (id: string) =>
-		(rotateMap.current[id] ??= new Animated.Value(0));
-	const getHeight = (id: string) =>
-		(heightMap.current[id] ??= new Animated.Value(0));
-	const getContentH = (id: string) => contentHMap.current[id] ?? 0;
-	const setContentH = (id: string, h: number) => {
-		contentHMap.current[id] = h;
-		if (openMap.current[id]) getHeight(id).setValue(h);
-	};
-	const getOpen = (id: string) => !!openMap.current[id];
-	const setOpen = (id: string, val: boolean) => (openMap.current[id] = val);
-
-	// 데이터 로드
-	const fetchData = useCallback(async () => {
-		/**
-		 * ▷▷▷ TODO(REAL_API):
-		 *  - 운영에서 "데모 먼저 보여주기"가 싫다면, 아래 setData(DEMO_DATA)를 삭제해라.
-		 *  - 개발/시연에선 즉시 DEMO 보이게 두는 게 편함.
-		 */
-		setData(DEMO_DATA);
-
-		// 강제 데모 모드
-		if (FORCE_DEMO) {
-			setError(null);
-			setLoading(false);
-			return;
-		}
-
-		if (!API_BASE) {
-			setError(
-				"EXPO_PUBLIC_API_BASE_URL이 설정되어 있지 않습니다. (데모 데이터 표시)"
-			);
-			setLoading(false);
-			return;
-		}
-
-		try {
-			setError(null);
-			setLoading(true);
-
-			// 실제 백엔드 API 호출
-			const token = await getToken();
-			if (!token) {
-				throw new Error("로그인이 필요합니다.");
-			}
-
-			const res = await fetch(`${API_BASE}/medical/diagnoses`, {
-				method: "GET",
-				headers: {
-					Authorization: `Bearer ${token}`,
-					"Content-Type": "application/json",
-				},
-			});
-
-			if (!res.ok) throw new Error(`HTTP ${res.status}`);
-
-			const raw = await res.json().catch(() => []);
-			const arr: Diagnosis[] = Array.isArray(raw) ? raw : [];
-
-			if (arr.length === 0) {
-				// 빈 응답 처리
-				if (USE_DEMO_WHEN_EMPTY) {
-					// 데모 유지
-					setError(null);
-				} else {
-					setData([]); // 진짜로 "비어 있음"을 보여주고 싶을 때
-				}
-			} else {
-				const normalized = arr.map((it, idx) => ({
-					...it,
-					id: it.id ?? `diag_${idx}`,
-					diagnosedAt: formatDate(it.diagnosedAt),
-				}));
-				setData(normalized);
-			}
-		} catch (e: any) {
-			// 에러 처리
-			if (USE_DEMO_ON_ERROR) {
-				setError((e?.message ?? "데이터 로딩 실패") + " (데모 데이터 표시)");
-				// 데모 유지
-			} else {
-				setError(e?.message ?? "데이터 로딩 실패");
-				setData([]); // 진짜 에러면 빈 화면을 원할 때
-			}
-		} finally {
-			setLoading(false);
-		}
-	}, []);
-
-	useEffect(() => {
-		fetchData();
-	}, [fetchData]);
-
-	const onRefresh = useCallback(async () => {
-		setRefreshing(true);
-		await fetchData();
-		setRefreshing(false);
-	}, [fetchData]);
-
-	const sections = useMemo(() => groupBySpecies(data), [data]);
-	
-	// 왼쪽 하단 이미지 둥둥 애니메이션 (y축 보빙)
-	const bob = useRef(new Animated.Value(0)).current;
-	useEffect(() => {
-		const loop = Animated.loop(
-			Animated.sequence([
-				// 천천히 2시(약 60deg)까지
-				Animated.timing(bob, {
-					toValue: 1,
-					duration: 2000,
-					easing: Easing.out(Easing.quad),
-					useNativeDriver: true,
-				}),
-				// 빠르게 원위치(0deg)로 복귀
-				Animated.timing(bob, {
-					toValue: 0,
-					duration: 280,
-					easing: Easing.in(Easing.cubic),
-					useNativeDriver: true,
-				}),
-			])
-		);
-		loop.start();
-		return () => loop.stop();
-	}, [bob]);
-
-	// 각도로 변환 (0deg ↔ 60deg)
-	const bobRotate = bob.interpolate({
-		inputRange: [0, 1],
-		outputRange: ["0deg", "10deg"],
-	});
-
-	// 아이템 렌더
-	const renderItem = useCallback(
-		({ item }: { item: Diagnosis }) => {
-			const rotate = getRotate(item.id);
-			const height = getHeight(item.id);
-
-			// 썸네일 애니메이션 (열리면 숨김)
-			const thumb = getThumb(item.id);
-			const thumbW = thumb.interpolate({
-				inputRange: [0, 1],
-				outputRange: [0, 72],
-			});
-			const thumbMR = thumb.interpolate({
-				inputRange: [0, 1],
-				outputRange: [0, 10],
-			});
-
-			const arrowRotate = rotate.interpolate({
-				inputRange: [0, 1],
-				outputRange: ["0deg", "540deg"],
-			});
-
-			const toggle = () => {
-				const next = !getOpen(item.id);
-				setOpen(item.id, next);
-
-				if (next) rotate.setValue(0);
-				Animated.timing(rotate, {
-					toValue: next ? 1 : 0,
-					duration: 260,
-					useNativeDriver: true,
-				}).start();
-
-				Animated.timing(thumb, {
-					toValue: next ? 0 : 1,
-					duration: 200,
-					useNativeDriver: false,
-				}).start();
-
-				const targetH = next ? getContentH(item.id) : 0;
-				Animated.timing(height, {
-					toValue: targetH,
-					duration: 220,
-					useNativeDriver: false,
-				}).start();
-			};
-
-			return (
-				<View style={{ marginBottom: 14 }}>
-					<View
-						style={[
-							styles.card,
-							{ borderColor: theme.border, backgroundColor: theme.bg },
-						]}
-					>
-						<Pressable onPress={toggle}>
-							<View style={styles.row}>
-								{/* 왼쪽 썸네일: width/marginRight 애니메이션으로 숨김 */}
-								<Animated.View
-									style={[
-										styles.left,
-										{ width: thumbW, marginRight: thumbMR, overflow: "hidden" },
-									]}
-								>
-									<View style={[styles.photo, { borderColor: theme.border }]}>
-										{item.photoUri ? (
-											<Image
-												source={{ uri: item.photoUri }}
-												style={{ width: "100%", height: "100%", borderRadius: 8 }}
-											/>
-										) : (
-											<View style={styles.placeholder}>
-												<Text style={{ color: theme.text }}>사진</Text>
-											</View>
-										)}
-									</View>
-								</Animated.View>
-
-								<View style={styles.right}>
-									<View style={[styles.box, { borderColor: theme.border }]}>
-										<Text
-											numberOfLines={1}
-											style={[styles.title, { color: theme.text }]}
-										>
-											{item.nickname} / {formatDate(item.diagnosedAt)}
-										</Text>
-									</View>
-									<View
-										style={[
-											styles.box,
-											{ borderColor: theme.border, marginTop: 6 },
-										]}
-									>
-										<Text numberOfLines={1} style={[styles.sub, { color: theme.text }]}>
-											{item.diseaseName}
-										</Text>
-									</View>
-								</View>
-							</View>
-						</Pressable>
-
-						<Animated.View style={{ height: height, overflow: "hidden" }}>
-							<View
-								style={styles.accWrap}
-								onLayout={(e) => {
-									const h = e.nativeEvent.layout.height;
-									setContentH(item.id, h);
-								}}
-							>
-								{/* 1) 큰 사진 박스 */}
-								<View style={[styles.accPhotoBox, { borderColor: theme.border }]}>
-									{item.photoUri ? (
-										<Image
-											source={{ uri: item.photoUri }}
-											style={{ width: "100%", height: "100%" }}
-											resizeMode="cover"
-										/>
-									) : (
-										<Text style={[styles.accPhotoText, { color: theme.text }]}>
-											사진
-										</Text>
-									)}
-								</View>
-
-								{/* 2) 별명/날짜 표시 */}
-								<View
-									style={[
-										styles.accRow,
-										{ borderColor: theme.border, backgroundColor: theme.bg },
-									]}
-								>
-									<Text style={[styles.accRowText, { color: theme.text }]}>
-										내 식물 별명 / 진단 날짜(당일): {item.nickname} / {todayStr}
-									</Text>
-								</View>
-
-								{/* 3) 후보 병충해 1~3 */}
-								{(item.candidates ?? [])
-									.slice(0, 3)
-									.map((d, i) => (
-										<View
-											key={d.id}
-											style={[
-												styles.accRow,
-												{ borderColor: theme.border, backgroundColor: theme.bg },
-											]}
-										>
-											<Text style={[styles.accRowText, { color: theme.text }]}>
-												{i + 1}. {d.name} : {d.desc ?? "-"}
-												{typeof d.confidence === "number"
-													? ` (${Math.round(d.confidence * 100)}%)`
-													: ""}
-											</Text>
-										</View>
-									))}
-							</View>
-						</Animated.View>
-
-						<Pressable onPress={toggle} style={styles.arrow} hitSlop={8}>
-							<Animated.View style={{ transform: [{ rotate: arrowRotate }] }}>
-								<Image
-									source={scheme === "dark" ? arrowDownD : arrowDownW}
-									style={styles.arrowImg}
-									resizeMode="contain"
-								/>
-							</Animated.View>
-						</Pressable>
-					</View>
-				</View>
-			);
-		},
-		[scheme, theme]
-	);
-
-	if (loading) {
-		return (
-			<View style={[styles.center, { backgroundColor: theme.bg }]}>
-				<ActivityIndicator size="large" />
-				<Text style={{ color: theme.text, marginTop: 8 }}>불러오는 중…</Text>
-			</View>
-		);
-	}
-
-	return (
-		<View style={[styles.container, { backgroundColor: theme.bg }]}>
-			<SectionList
-				sections={sections}
-				keyExtractor={(item) => item.id}
-				renderItem={renderItem}
-				renderSectionHeader={() => null}
-				contentContainerStyle={{ padding: 16, paddingBottom: 24 }}
-				refreshControl={
-					<RefreshControl
-						refreshing={refreshing}
-						onRefresh={onRefresh}
-						tintColor={scheme === "dark" ? "#fff" : "#000"}
-					/>
-				}
-				ListEmptyComponent={
-					<View style={[styles.center, { paddingTop: 40 }]}>
-						<Text style={{ color: theme.text }}>표시할 진단이 없습니다.</Text>
-					</View>
-				}
-			/>
-
-			{/* ✅ 고정 FAB: 병충해 진단 상세로 이동 */}
-			<Pressable
-				onPress={() => router.push("/(page)/(stackless)/medical-detail")}
-				style={({ pressed }) => [
-					styles.fab,
-					{
-						opacity: pressed ? 0.85 : 1,
-						backgroundColor: theme.primary ?? "#00c73c",
-					},
-				]}
-				android_ripple={{ color: "#ffffff22", borderless: false }}
-				hitSlop={8}
-				accessibilityRole="button"
-				accessibilityLabel="병충해 진단하기로 이동"
-			>
-				<Text style={styles.fabPlus}>+</Text>
-				<Text style={styles.fabLabel}>진단하기</Text>
-			</Pressable>
-
-			{/* ⬅️ 왼쪽 하단 고정: medicalSetting 이미지 버튼 */}
-			<View style={styles.leftDeco} pointerEvents="none">
-				<Animated.Image
-					source={medicalSetting}
-					style={[styles.leftDecoImg, { transform: [{ rotate: bobRotate }] }]}
-					resizeMode="contain"
-				/>
-			</View>
-
-		</View>
-	);
->>>>>>> c2c5fa6e
 }
 
 // ─────────────────────────────────────────────────────────────────────────────
-// DEMO_DATA
-// ─────────────────────────────────────────────────────────────────────────────
-const DEMO_DATA: Diagnosis[] = [
-	{
-		id: "diag_001",
-		nickname: "초코(몬스테라)",
-		diagnosedAt: "2025-09-18T10:20:00+09:00",
-		diseaseName: "잎마름병",
-		details: "엽연 갈변과 건조 흔적이 관찰됨. 통풍 부족 및 과습 의심.",
-		photoUri: "https://picsum.photos/seed/plant1/480/360",
-		candidates: [
-			{
-				id: "cand_001",
-				code: "leaf_blight",
-				name: "잎마름병",
-				desc: "가장자리 갈변·마름",
-				confidence: 0.87,
-			},
-			{
-				id: "cand_002",
-				code: "powdery_mildew",
-				name: "흰가루병",
-				desc: "백색 분말성 균총",
-				confidence: 0.08,
-			},
-			{
-				id: "cand_003",
-				code: "scale_insect",
-				name: "깍지벌레",
-				desc: "줄기·잎의 흰 혹",
-				confidence: 0.05,
-			},
-		],
-	},
-	{
-		id: "diag_002",
-		nickname: "토리(올리브나무)",
-		diagnosedAt: "2025-09-17",
-		diseaseName: "진딧물",
-		details: "잎 뒷면 점착 물질과 굴절광 반사. 그을음병 동반 가능.",
-		photoUri: "https://picsum.photos/seed/plant2/480/360",
-		candidates: [
-			{
-				id: "cand_004",
-				code: "aphid",
-				name: "진딧물",
-				desc: "연한 새순 부위 군집",
-				confidence: 0.76,
-			},
-			{
-				id: "cand_005",
-				code: "spider_mite",
-				name: "응애",
-				desc: "미세한 점상 피해",
-				confidence: 0.14,
-			},
-			{
-				id: "cand_006",
-				code: "thrips",
-				name: "총채벌레",
-				desc: "은백색 변색 스트리크",
-				confidence: 0.1,
-			},
-		],
-	},
-	{
-		id: "diag_003",
-		nickname: "토리(올리브나무)",
-		diagnosedAt: "2025-09-17",
-		diseaseName: "진딧물",
-		details: "잎 뒷면 점착 물질과 굴절광 반사. 그을음병 동반 가능.",
-		photoUri: "https://picsum.photos/seed/plant3/480/360",
-		candidates: [
-			{
-				id: "cand_007",
-				code: "aphid",
-				name: "진딧물",
-				desc: "연한 새순 부위 군집",
-				confidence: 0.76,
-			},
-			{
-				id: "cand_008",
-				code: "spider_mite",
-				name: "응애",
-				desc: "미세한 점상 피해",
-				confidence: 0.14,
-			},
-			{
-				id: "cand_009",
-				code: "thrips",
-				name: "총채벌레",
-				desc: "은백색 변색 스트리크",
-				confidence: 0.1,
-			},
-		],
-	},
-];
+// 더미 데이터 제거 - 실제 API 데이터만 사용
+// ─────────────────────────────────────────────────────────────────────────────
 
 // ─────────────────────────────────────────────────────────────────────────────
 // 스타일
 // ─────────────────────────────────────────────────────────────────────────────
 const styles = StyleSheet.create({
-<<<<<<< HEAD
   container: { flex: 1, paddingBottom: 120 },
   center: { flex: 1, alignItems: "center", justifyContent: "center" },
 
@@ -1174,52 +679,6 @@
   },
   accRowText: { fontSize: 14, lineHeight: 20 },
 
-  // 진단 결과 박스 스타일
-  candidatesContainer: {
-    marginTop: 8,
-    padding: 12,
-    borderRadius: 12,
-    borderWidth: 1,
-  },
-  candidatesTitle: {
-    fontSize: 16,
-    fontWeight: "700",
-    marginBottom: 12,
-    textAlign: "center",
-  },
-  candidateBox: {
-    borderWidth: 1,
-    borderRadius: 8,
-    padding: 12,
-    marginBottom: 8,
-  },
-  candidateHeader: {
-    flexDirection: "row",
-    justifyContent: "space-between",
-    alignItems: "center",
-    marginBottom: 6,
-  },
-  candidateRank: {
-    fontSize: 12,
-    fontWeight: "600",
-    color: "#666",
-  },
-  candidateConfidence: {
-    fontSize: 12,
-    fontWeight: "600",
-    color: "#007AFF",
-  },
-  candidateName: {
-    fontSize: 16,
-    fontWeight: "700",
-    marginBottom: 4,
-  },
-  candidateDesc: {
-    fontSize: 14,
-    lineHeight: 20,
-    color: "#666",
-  },
-
   // 삭제 버튼 스타일
   deleteButtonContainer: {
     alignItems: "center",
@@ -1283,129 +742,17 @@
     fontWeight: "700",
     color: "#fff",
   },
-=======
-	container: { flex: 1, paddingBottom: 120 },
-	center: { flex: 1, alignItems: "center", justifyContent: "center" },
-
-	card: { borderWidth: 1, borderRadius: 12, padding: 12 },
-	row: { flexDirection: "row" },
-	left: { marginRight: 10, justifyContent: "center" },
-	photo: {
-		width: 72,
-		height: 72,
-		borderWidth: 1,
-		borderRadius: 8,
-		overflow: "hidden",
-		backgroundColor: "#ddd",
-		alignItems: "center",
-		justifyContent: "center",
-	},
-	placeholder: { flex: 1, alignItems: "center", justifyContent: "center" },
-	right: { flex: 1 },
-	box: {
-		borderWidth: 1,
-		borderRadius: 8,
-		paddingHorizontal: 10,
-		paddingVertical: 8,
-	},
-	title: { fontSize: 15, fontWeight: "600" },
-	sub: { fontSize: 15, fontWeight: "500" },
-
-	arrow: {
-		alignSelf: "center",
-		marginTop: 8,
-		padding: 6,
-		width: 36,
-		height: 36,
-		alignItems: "center",
-		justifyContent: "center",
-	},
-	arrowImg: { width: 24, height: 24 },
-
-	errorBox: {
-		margin: 16,
-		padding: 12,
-		borderRadius: 10,
-		borderWidth: 1,
-	},
-
-	accWrap: { paddingTop: 8, paddingBottom: 12 },
-	accPhotoBox: {
-		borderWidth: 1,
-		borderRadius: 8,
-		height: 160,
-		alignItems: "center",
-		justifyContent: "center",
-		marginBottom: 10,
-		backgroundColor: "#eee",
-	},
-	accPhotoText: { fontSize: 14 },
-	accRow: {
-		borderWidth: 1,
-		borderRadius: 8,
-		paddingHorizontal: 12,
-		paddingVertical: 10,
-		marginBottom: 8,
-	},
-	accRowText: { fontSize: 14, lineHeight: 20 },
-
-	sectionHeader: {
-		borderWidth: 1,
-		borderRadius: 8,
-		paddingHorizontal: 10,
-		paddingVertical: 6,
-		marginBottom: 10,
-	},
-	sectionHeaderText: {
-		fontSize: 13,
-		fontWeight: "700",
-		opacity: 0.8,
-	},
-
-	fab: {
-		position: "absolute",
-		right: 18,
-		bottom: 85,
-		borderRadius: 28,
-		paddingHorizontal: 16,
-		height: 56,
-		minWidth: 56,
-		flexDirection: "row",
-		alignItems: "center",
-		justifyContent: "center",
-
-		// iOS shadow
-		shadowColor: "#000",
-		shadowOpacity: 0.18,
-		shadowRadius: 6,
-		shadowOffset: { width: 0, height: 2 },
-		// Android shadow
-		elevation: 3,
-	},
-	fabPlus: {
-		fontSize: 22,
-		fontWeight: "800",
-		color: "#fff",
-		marginRight: 8,
-		lineHeight: 22,
-	},
-	fabLabel: {
-		fontSize: 15,
-		fontWeight: "700",
-		color: "#fff",
-	},
-	leftDeco: {
-		position: "absolute",
-		left: 8,
-		bottom: 60,
-		width: 64,
-		height: 64,
-		alignItems: "center",
-		justifyContent: "center",
-	},
-	leftDecoImg: {
-		width: 150,
-		height: 150,
-	},
->>>>>>> c2c5fa6e
+  leftDeco: {
+    position: "absolute",
+    left: 8,
+    bottom: 60,
+    width: 64,
+    height: 64,
+    alignItems: "center",
+    justifyContent: "center",
+  },
+  leftDecoImg: {
+    width: 150,
+    height: 150,
+  },
 });