// config/api.ts
// API 관련 설정을 중앙화하는 파일

<<<<<<< HEAD
// 서버 주소를 환경에 맞게 설정
export const API_BASE_URL =
  process.env.EXPO_PUBLIC_API_BASE_URL || "http://10.151.212.165:3000";

// 디버깅용: 여러 포트 시도 (외부 환경 고려)
export const POSSIBLE_PORTS = [3000, 8000, 5000, 8080, 8001, 9000, 4000];
=======
import Constants from "expo-constants";
import { Platform } from "react-native";

// ─────────────────────────────────────────────────────────────────────────────
// 1) BASE_URL 해석 (ENV → app.config.ts extra → 합리적 기본값)
// ─────────────────────────────────────────────────────────────────────────────
function resolveDefaultBaseUrl(): string {
	const envUrl = process.env.EXPO_PUBLIC_API_BASE_URL?.trim();
	if (envUrl) return envUrl;

	const extraUrl = ((Constants.expoConfig?.extra as any)?.API_BASE_URL as string | undefined)?.trim();
	if (extraUrl) return extraUrl;
>>>>>>> 2f0548e9

	// 개발 기본값: 에뮬/실행환경별 호스트 추론
	const host = Platform.OS === "android" ? "10.0.2.2" : "localhost";
	return `http://${host}:3000`;
}

export const API_BASE_URL = resolveDefaultBaseUrl();

// ─────────────────────────────────────────────────────────────────────────────
// 2) 엔드포인트
// ─────────────────────────────────────────────────────────────────────────────
export const API_ENDPOINTS = {
	// 인증 관련
	AUTH: {
		LOGIN: "/auth/login",
		SIGNUP: "/auth/signup",
		LOGOUT: "/auth/logout",
	},

	// 식물 관련
	PLANTS: {
		LIST: "/plants",
		CREATE: "/plants",
		GET: (plantId: number) => `/plants/${plantId}`,
		UPDATE: (plantId: number) => `/plants/${plantId}`,
	},

	// 식물 정보 관련
	PLANT_INFO: {
		TIPS: "/plant-info/tips",
		SPECIES: "/plant-info/species",
		GROWTH: "/plant-info/growth",
		GET: (idx: number) => `/plant-info/${idx}`,
		GET_BY_SPECIES: (species: string) => `/plant-info/species/${species}`,
	},

	// AI 관련
	AI: {
		CLASSIFY: "/ai/classify",
		DIAGNOSE: "/ai/diagnose",
	},

	// 이미지 관련
	IMAGES: {
		UPLOAD: "/images/upload",
		GET: (imageId: string) => `/images/${imageId}`,
	},

	// 헬스체크
	HEALTH: {
		CHECK: "/healthcheck",
		DB: "/health/db",
	},
} as const;

// ─────────────────────────────────────────────────────────────────────────────
// 3) URL 헬퍼
// ─────────────────────────────────────────────────────────────────────────────
export const createApiUrl = (endpoint: string): string => {
	return `${API_BASE_URL}${endpoint}`;
};

// 디버깅용: 여러 포트 시도 (외부 환경 고려)
export const POSSIBLE_PORTS = [3000, 5000, 8080, 8000, 8001, 9000, 4000];

function getOriginParts(baseUrl: string) {
	try {
		const u = new URL(baseUrl);
		return {
			protocol: u.protocol.replace(":", "") || "http",
			host: u.hostname, // ← IP/도메인만
		};
	} catch {
		// baseUrl이 이상해도 최소 동작
		return { protocol: "http", host: "localhost" };
	}
}

// 서버 연결 테스트 함수(하드코딩 제거: BASE_URL의 host/protocol 기준으로만 포트 바꿈)
export const findWorkingPort = async (): Promise<number | null> => {
<<<<<<< HEAD
  console.log("Testing server connection...");

  for (const port of POSSIBLE_PORTS) {
    try {
      const testUrl = `http://10.151.212.165:${port}/healthcheck`;
      console.log(`Trying port ${port}: ${testUrl}`);

      const testRes = await fetch(testUrl, {
        method: "GET",
        headers: {
          "Content-Type": "application/json",
        },
      });

      console.log(`Port ${port} - Status:`, testRes.status);

      if (testRes.ok) {
        console.log(`Working port found: ${port}`);
        return port;
      }
    } catch (testError: any) {
      console.log(`Port ${port} failed:`, testError?.message || testError);
    }
  }

  return null;
=======
	console.log("[api] Testing server connection...");

	const { protocol, host } = getOriginParts(API_BASE_URL);

	for (const port of POSSIBLE_PORTS) {
		const testUrl = `${protocol}://${host}:${port}${API_ENDPOINTS.HEALTH.CHECK}`;
		try {
			const res = await fetch(testUrl, { method: "GET" });
			console.log(`[api] Try ${testUrl} → ${res.status}`);
			if (res.ok) return port;
		} catch (e: any) {
			console.log(`[api] FAIL ${testUrl} →`, e?.message || e);
		}
	}
	return null;
>>>>>>> 2f0548e9
};

// 동적 API URL 생성 함수
export const getApiUrl = async (endpoint: string): Promise<string> => {
<<<<<<< HEAD
  // 환경변수로 설정된 URL이 있으면 그대로 사용
  if (process.env.EXPO_PUBLIC_API_BASE_URL) {
    return createApiUrl(endpoint);
  }

  // 로컬 개발 환경에서는 동적으로 포트 찾기
  const workingPort = await findWorkingPort();

  if (!workingPort) {
    throw new Error(
      "모든 포트에서 서버에 연결할 수 없습니다. 백엔드 서버가 실행 중인지 확인해주세요."
    );
  }

  return `http://10.151.212.165:${workingPort}${endpoint}`;
=======
	// ENV나 extra로 지정되어 있으면 그대로 사용
	if (process.env.EXPO_PUBLIC_API_BASE_URL || (Constants.expoConfig?.extra as any)?.API_BASE_URL) {
		return createApiUrl(endpoint);
	}

	// 로컬 개발: 포트 탐색
	const workingPort = await findWorkingPort();
	if (!workingPort) {
		throw new Error("모든 포트에서 서버에 연결할 수 없습니다. 백엔드 서버가 실행 중인지 확인해주세요.");
	}

	const { protocol, host } = getOriginParts(API_BASE_URL);
	return `${protocol}://${host}:${workingPort}${endpoint}`;
>>>>>>> 2f0548e9
};<|MERGE_RESOLUTION|>--- conflicted
+++ resolved
@@ -1,14 +1,6 @@
 // config/api.ts
 // API 관련 설정을 중앙화하는 파일
 
-<<<<<<< HEAD
-// 서버 주소를 환경에 맞게 설정
-export const API_BASE_URL =
-  process.env.EXPO_PUBLIC_API_BASE_URL || "http://10.151.212.165:3000";
-
-// 디버깅용: 여러 포트 시도 (외부 환경 고려)
-export const POSSIBLE_PORTS = [3000, 8000, 5000, 8080, 8001, 9000, 4000];
-=======
 import Constants from "expo-constants";
 import { Platform } from "react-native";
 
@@ -21,7 +13,6 @@
 
 	const extraUrl = ((Constants.expoConfig?.extra as any)?.API_BASE_URL as string | undefined)?.trim();
 	if (extraUrl) return extraUrl;
->>>>>>> 2f0548e9
 
 	// 개발 기본값: 에뮬/실행환경별 호스트 추론
 	const host = Platform.OS === "android" ? "10.0.2.2" : "localhost";
@@ -85,7 +76,7 @@
 };
 
 // 디버깅용: 여러 포트 시도 (외부 환경 고려)
-export const POSSIBLE_PORTS = [3000, 5000, 8080, 8000, 8001, 9000, 4000];
+export const POSSIBLE_PORTS = [3000, 8000, 5000, 8080, 8001, 9000, 4000];
 
 function getOriginParts(baseUrl: string) {
 	try {
@@ -102,34 +93,6 @@
 
 // 서버 연결 테스트 함수(하드코딩 제거: BASE_URL의 host/protocol 기준으로만 포트 바꿈)
 export const findWorkingPort = async (): Promise<number | null> => {
-<<<<<<< HEAD
-  console.log("Testing server connection...");
-
-  for (const port of POSSIBLE_PORTS) {
-    try {
-      const testUrl = `http://10.151.212.165:${port}/healthcheck`;
-      console.log(`Trying port ${port}: ${testUrl}`);
-
-      const testRes = await fetch(testUrl, {
-        method: "GET",
-        headers: {
-          "Content-Type": "application/json",
-        },
-      });
-
-      console.log(`Port ${port} - Status:`, testRes.status);
-
-      if (testRes.ok) {
-        console.log(`Working port found: ${port}`);
-        return port;
-      }
-    } catch (testError: any) {
-      console.log(`Port ${port} failed:`, testError?.message || testError);
-    }
-  }
-
-  return null;
-=======
 	console.log("[api] Testing server connection...");
 
 	const { protocol, host } = getOriginParts(API_BASE_URL);
@@ -145,28 +108,10 @@
 		}
 	}
 	return null;
->>>>>>> 2f0548e9
 };
 
 // 동적 API URL 생성 함수
 export const getApiUrl = async (endpoint: string): Promise<string> => {
-<<<<<<< HEAD
-  // 환경변수로 설정된 URL이 있으면 그대로 사용
-  if (process.env.EXPO_PUBLIC_API_BASE_URL) {
-    return createApiUrl(endpoint);
-  }
-
-  // 로컬 개발 환경에서는 동적으로 포트 찾기
-  const workingPort = await findWorkingPort();
-
-  if (!workingPort) {
-    throw new Error(
-      "모든 포트에서 서버에 연결할 수 없습니다. 백엔드 서버가 실행 중인지 확인해주세요."
-    );
-  }
-
-  return `http://10.151.212.165:${workingPort}${endpoint}`;
-=======
 	// ENV나 extra로 지정되어 있으면 그대로 사용
 	if (process.env.EXPO_PUBLIC_API_BASE_URL || (Constants.expoConfig?.extra as any)?.API_BASE_URL) {
 		return createApiUrl(endpoint);
@@ -180,5 +125,4 @@
 
 	const { protocol, host } = getOriginParts(API_BASE_URL);
 	return `${protocol}://${host}:${workingPort}${endpoint}`;
->>>>>>> 2f0548e9
 };