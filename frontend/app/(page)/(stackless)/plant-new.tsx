// app/(page)/(stackless)/plant-new.tsx
// ─────────────────────────────────────────────────────────────────────────────
// ① Imports
// ─────────────────────────────────────────────────────────────────────────────
import React, {
    useMemo,
    useState,
    useRef,
    useEffect,
    useCallback,
} from "react";
import {
    View,
    Text,
    StyleSheet,
    ScrollView,
    TextInput,
    Pressable,
    Image,
    ActivityIndicator,
    Platform,
    Dimensions,
    KeyboardAvoidingView,
    Keyboard,
    StatusBar,
} from "react-native";
import * as ImagePicker from "expo-image-picker";
import { useRouter } from "expo-router";
import { useColorScheme } from "react-native";
import Colors from "../../../constants/Colors";
import { getApiUrl } from "../../../config/api";
import { getToken, refreshToken } from "../../../libs/auth";
import { useFocusEffect } from "@react-navigation/native";
import { showAlert } from "../../../components/common/appAlert";

// 공통 모달
import ClassifierResultModal, {
    ClassifyResult,
} from "../../../components/common/ClassifierResultModal";

type IndoorOutdoor = "indoor" | "outdoor" | null;

const SPECIES = [
    "몬스테라",
    "스투키",
    "금전수",
    "선인장",
    "호접란",
    "테이블야자",
    "홍콩야자",
    "스파티필럼",
    "관음죽",
    "벵갈고무나무",
    "올리브나무",
    "디펜바키아",
    "보스턴고사리",
] as const;

// 백엔드를 통한 품종 분류 API 호출
async function classifySpecies(imageUri: string): Promise<ClassifyResult> {
    try {
        const token = await getToken();
        console.log("🔑 토큰 상태:", token ? "존재함" : "없음");
        console.log("🔑 토큰 길이:", token ? token.length : 0);

        if (!token) {
            throw new Error("로그인이 필요합니다.");
        }

        // FormData 생성
        const formData = new FormData();
        formData.append("image", {
            uri: imageUri,
            type: "image/jpeg",
            name: "plant.jpg",
        } as any);

        // 백엔드 API 호출 (백엔드가 모델서버로 전달)
        const apiUrl = getApiUrl("/plants/classify-species");
        console.log("🌐 API URL:", apiUrl);

<<<<<<< HEAD
    // FormData 생성
    const formData = new FormData();
    formData.append("image", {
      uri: imageUri,
      type: "image/jpeg",
      name: "plant.jpg",
    } as any);

    // 백엔드 API 호출 (백엔드가 모델서버로 전달)
    const apiUrl = getApiUrl("/plants/classify-species");
    console.log("🌐 API URL:", apiUrl);

    const response = await fetch(apiUrl, {
      method: "POST",
      body: formData,
      headers: {
        Authorization: `Bearer ${token}`,
        // Content-Type을 설정하지 않음 - 브라우저가 자동으로 multipart/form-data 설정
      },
    });

    console.log("📡 응답 상태:", response.status);

    if (!response.ok) {
      // 401 에러인 경우 토큰 갱신 시도
      if (response.status === 401) {
        console.log("🔄 401 에러 - 토큰 갱신 시도");
        const newToken = await refreshToken();
        if (newToken) {
          console.log("🔄 토큰 갱신 성공 - 재시도");
          // 갱신된 토큰으로 재시도
          const retryResponse = await fetch(apiUrl, {
            method: "POST",
            body: formData,
            headers: {
              Authorization: `Bearer ${newToken}`,
              // Content-Type을 설정하지 않음 - 브라우저가 자동으로 multipart/form-data 설정
=======
        const response = await fetch(apiUrl, {
            method: "POST",
            body: formData,
            headers: {
                Authorization: `Bearer ${token}`,
                "Content-Type": "multipart/form-data",
>>>>>>> c2c5fa6e
            },
        });

        console.log("📡 응답 상태:", response.status);

        if (!response.ok) {
            // 401 에러인 경우 토큰 갱신 시도
            if (response.status === 401) {
                console.log("🔄 401 에러 - 토큰 갱신 시도");
                const newToken = await refreshToken();
                if (newToken) {
                    console.log("🔄 토큰 갱신 성공 - 재시도");
                    // 갱신된 토큰으로 재시도
                    const retryResponse = await fetch(apiUrl, {
                        method: "POST",
                        body: formData,
                        headers: {
                            Authorization: `Bearer ${newToken}`,
                            "Content-Type": "multipart/form-data",
                        },
                    });

                    if (retryResponse.ok) {
                        const result = await retryResponse.json();
                        if (result.success && result.species) {
                            return {
                                species: result.species_korean || result.species, // 한글명 우선 사용
                                confidence: Math.round(result.confidence * 100),
                            };
                        } else {
                            throw new Error(result.message || "분류에 실패했습니다.");
                        }
                    }
                }
            }

            const errorData = await response.json().catch(() => ({}));
            console.log("❌ 에러 응답:", errorData);
            throw new Error(errorData.detail || `분류 실패: ${response.status}`);
        }

        const result = await response.json();

        if (result.success && result.species) {
            return {
                species: result.species_korean || result.species, // 한글명 우선 사용
                confidence: Math.round(result.confidence * 100),
            };
        } else {
            throw new Error(result.message || "분류에 실패했습니다.");
        }
    } catch (error) {
        console.error("품종 분류 오류:", error);
        // 오류 시 기본값 반환
        return {
            species: "알 수 없음",
            confidence: 0,
        };
    }
}

// ─────────────────────────────────────────────────────────────────────────────
// ③ Component
// ─────────────────────────────────────────────────────────────────────────────
export default function PlantNew() {
<<<<<<< HEAD
  // Theme & Router
  const router = useRouter();
  const scheme = useColorScheme();
  const theme = Colors[scheme === "dark" ? "dark" : "light"];

  // 상단 오프셋 (SafeAreaProvider 없이)
  const topOffset =
    Platform.OS === "android" ? StatusBar.currentHeight ?? 0 : 0;

  // Form states
  const [imageUri, setImageUri] = useState<string | null>(null);
  const [species, setSpecies] = useState<string>("");
  const [nickname, setNickname] = useState<string>("");
  const [startedAt, setStartedAt] = useState<string>("");

  // UI states
  const [busy, setBusy] = useState(false);
  const [resultVisible, setResultVisible] = useState(false);
  const [result, setResult] = useState<ClassifyResult | null>(null);

  // Scroll helpers
  const scrollRef = useRef<ScrollView>(null);
  const fieldY = useRef<Record<string, number>>({});
  function onFieldLayout(key: string, y: number) {
    fieldY.current[key] = y;
  }
  function scrollToField(key: string, inputHeight = 56) {
    const y = fieldY.current[key] ?? 0;
    const screenH = Dimensions.get("window").height;
    const targetY = Math.max(0, y - screenH / 3 + inputHeight / 2);
    scrollRef.current?.scrollTo({ y: targetY, animated: true });
  }

  // ✅ 추가: 폼 전체 초기화 함수
  const resetForm = useCallback(() => {
    Keyboard.dismiss();
    setBusy(false);
    setImageUri(null);
    setSpecies("");
    setNickname("");
    setStartedAt("");
    setResult(null);
    setResultVisible(false);
    // 스크롤 맨 위로
    requestAnimationFrame(() => {
      scrollRef.current?.scrollTo({ y: 0, animated: false });
    });
  }, []);

  // ✅ 추가: 첫 마운트 시에도 한 번 초기화 (안전망)
  useEffect(() => {
    resetForm();
    // eslint-disable-next-line react-hooks/exhaustive-deps
  }, []);

  // ✅ 추가: 화면에 '진입/재진입'할 때마다 완전 초기화 (첫 진입시에만)
  useFocusEffect(
    useCallback(() => {
      // 첫 진입시에만 초기화 (메인페이지 CSS 망가짐 방지)
      if (!imageUri && !species && !nickname && !startedAt) {
        resetForm();
      }
    }, [resetForm, imageUri, species, nickname, startedAt])
  );

  // Validation
  const isKnownSpecies = useMemo(
    () => (species ? (SPECIES as readonly string[]).includes(species) : true),
    [species]
  );
  const isAllFilled = Boolean(
    imageUri && species.trim() && nickname.trim() && startedAt.trim()
  );
  const isDateLike = useMemo(
    () => !startedAt || /^\d{4}-\d{2}-\d{2}$/.test(startedAt),
    [startedAt]
  );

  // Utils
  function formatDateInput(text: string): string {
    const digits = text.replace(/\D/g, "").slice(0, 8);
    if (digits.length <= 4) return digits;
    if (digits.length <= 6) return `${digits.slice(0, 4)}-${digits.slice(4)}`;
    return `${digits.slice(0, 4)}-${digits.slice(4, 6)}-${digits.slice(6, 8)}`;
  }

  // Image pick
  function handlePickImage() {
    if (Platform.OS === "web") return void pickFromLibrary();
    Alert.alert("사진 등록", "사진을 불러올 방법을 선택하세요.", [
      { text: "사진 찍기", onPress: takePhoto },
      { text: "앨범 선택", onPress: pickFromLibrary },
      { text: "취소", style: "cancel" },
    ]);
  }
  async function pickFromLibrary() {
    const { status } = await ImagePicker.requestMediaLibraryPermissionsAsync();
    if (status !== "granted")
      return Alert.alert("권한 필요", "앨범 접근 권한을 허용해주세요.");
    setBusy(true);
    try {
      const res = await ImagePicker.launchImageLibraryAsync({
        allowsEditing: true,
        quality: 0.9,
        mediaTypes: ImagePicker.MediaTypeOptions.Images,
        aspect: [1, 1],
      });
      if (!res.canceled && res.assets?.[0]?.uri) {
        setImageUri(res.assets[0].uri);
        // 실제 모델 서버 API 호출
        const r = await classifySpecies(res.assets[0].uri);
        setResult(r);
        // 분류 결과를 품종 입력 필드에 자동으로 채우기
        if (r.species && r.species !== "알 수 없음") {
          setSpecies(r.species);
=======
    // Theme & Router
    const router = useRouter();
    const scheme = useColorScheme();
    const theme = Colors[scheme === "dark" ? "dark" : "light"];

    // 상단 오프셋 (SafeAreaProvider 없이)
    const topOffset =
        Platform.OS === "android" ? StatusBar.currentHeight ?? 0 : 0;

    // Form states
    const [imageUri, setImageUri] = useState<string | null>(null);
    const [species, setSpecies] = useState<string>("");
    const [nickname, setNickname] = useState<string>("");
    const [startedAt, setStartedAt] = useState<string>("");

    // UI states
    const [busy, setBusy] = useState(false);
    const [resultVisible, setResultVisible] = useState(false);
    const [result, setResult] = useState<ClassifyResult | null>(null);

    // Scroll helpers
    const scrollRef = useRef<ScrollView>(null);
    const fieldY = useRef<Record<string, number>>({});
    function onFieldLayout(key: string, y: number) {
        fieldY.current[key] = y;
    }
    function scrollToField(key: string, inputHeight = 56) {
        const y = fieldY.current[key] ?? 0;
        const screenH = Dimensions.get("window").height;
        const targetY = Math.max(0, y - screenH / 3 + inputHeight / 2);
        scrollRef.current?.scrollTo({ y: targetY, animated: true });
    }

    // ✅ 추가: 폼 전체 초기화 함수
    const resetForm = useCallback(() => {
        Keyboard.dismiss();
        setBusy(false);
        setImageUri(null);
        setSpecies("");
        setNickname("");
        setStartedAt("");
        setResult(null);
        setResultVisible(false);
        // 스크롤 맨 위로
        requestAnimationFrame(() => {
            scrollRef.current?.scrollTo({ y: 0, animated: false });
        });
    }, []);

    // ✅ 추가: 첫 마운트 시에도 한 번 초기화 (안전망)
    useEffect(() => {
        resetForm();
        // eslint-disable-next-line react-hooks/exhaustive-deps
    }, []);

    // ✅ 추가: 화면에 '진입/재진입'할 때마다 완전 초기화
    useFocusEffect(
        useCallback(() => {
            resetForm();
        }, [resetForm])
    );

    // Validation
    const isKnownSpecies = useMemo(
        () => (species ? (SPECIES as readonly string[]).includes(species) : true),
        [species]
    );
    const isAllFilled = Boolean(
        imageUri && species.trim() && nickname.trim() && startedAt.trim()
    );
    const isDateLike = useMemo(
        () => !startedAt || /^\d{4}-\d{2}-\d{2}$/.test(startedAt),
        [startedAt]
    );

    // Utils
    function formatDateInput(text: string): string {
        const digits = text.replace(/\D/g, "").slice(0, 8);
        if (digits.length <= 4) return digits;
        if (digits.length <= 6) return `${digits.slice(0, 4)}-${digits.slice(4)}`;
        return `${digits.slice(0, 4)}-${digits.slice(4, 6)}-${digits.slice(6, 8)}`;
    }

    // Image pick
    function handlePickImage() {
        if (Platform.OS === "web") return void pickFromLibrary();
        showAlert({
            title: "사진 등록",
            message: "사진을 불러올 방법을 선택하세요.",
            buttons: [
                { text: "사진 찍기", onPress: takePhoto },
                { text: "앨범 선택", onPress: pickFromLibrary },
                { text: "취소", style: "cancel" },
            ],
            dismissible: true,
        });
    }
    async function pickFromLibrary() {
        const { status } = await ImagePicker.requestMediaLibraryPermissionsAsync();
        if (status !== "granted") {
            showAlert({
                title: "권한 필요",
                message: "앨범 접근 권한을 허용해주세요.",
                buttons: [{ text: "확인" }],
            });
            return;
        }
        setBusy(true);
        try {
            const res = await ImagePicker.launchImageLibraryAsync({
                allowsEditing: true,
                quality: 0.9,
                mediaTypes: ImagePicker.MediaTypeOptions.Images,
                aspect: [1, 1],
            });
            if (!res.canceled && res.assets?.[0]?.uri) {
                setImageUri(res.assets[0].uri);
                // 실제 모델 서버 API 호출
                const r = await classifySpecies(res.assets[0].uri);
                setResult(r);
                // 분류 결과를 품종 입력 필드에 자동으로 채우기
                if (r.species && r.species !== "알 수 없음") {
                    setSpecies(r.species);
                }
                setTimeout(() => setResultVisible(true), 80);
            }
        } finally {
            setBusy(false);
>>>>>>> c2c5fa6e
        }
    }
    async function takePhoto() {
        const { status } = await ImagePicker.requestCameraPermissionsAsync();
        if (status !== "granted") {
            showAlert({
                title: "권한 필요",
                message: "카메라 권한을 허용해주세요.",
                buttons: [{ text: "확인" }],
            });
            return;
        }
        setBusy(true);
        try {
            const res = await ImagePicker.launchCameraAsync({
                allowsEditing: true,
                quality: 0.9,
                aspect: [1, 1],
            });
            if (!res.canceled && res.assets?.[0]?.uri) {
                setImageUri(res.assets[0].uri);
                // 실제 모델 서버 API 호출
                const r = await classifySpecies(res.assets[0].uri);
                setResult(r);
                // 분류 결과를 품종 입력 필드에 자동으로 채우기
                if (r.species && r.species !== "알 수 없음") {
                    setSpecies(r.species);
                }
                setTimeout(() => setResultVisible(true), 80);
            }
        } finally {
            setBusy(false);
        }
    }

    // Submit
    async function handleSubmit() {
        if (!isAllFilled) return;
        if (!isDateLike) {
            showAlert({
                title: "날짜 형식 확인",
                message: "날짜는 YYYY-MM-DD 형식으로 입력해주세요.",
                buttons: [{ text: "확인" }],
            });
            return;
        }

        Keyboard.dismiss();
        setBusy(true);

        try {
            const token = await getToken();
            if (!token) {
                showAlert({
                    title: "오류",
                    message: "로그인이 필요합니다.",
                    buttons: [{ text: "확인" }],
                });
                return;
            }

            // FormData 생성
            const formData = new FormData();
            formData.append("plant_name", nickname);
            formData.append("meet_day", startedAt);

            // 품종이 있으면 추가 (이미지가 없거나 수동 입력한 경우)
            if (species.trim()) {
                formData.append("species", species);
            }

            // 이미지가 있으면 추가 (백엔드에서 자동으로 품종 분류 수행)
            if (imageUri) {
                formData.append("image", {
                    uri: imageUri,
                    type: "image/jpeg",
                    name: "plant.jpg",
                } as any);
            }

            // 백엔드 API 호출
            const apiUrl = getApiUrl("/plants");
            const response = await fetch(apiUrl, {
                method: "POST",
                body: formData,
                headers: {
                    Authorization: `Bearer ${token}`,
                    "Content-Type": "multipart/form-data",
                },
            });

            if (!response.ok) {
                const errorData = await response.json().catch(() => ({}));
                throw new Error(errorData.detail || `등록 실패: ${response.status}`);
            }

            await response.json();

            showAlert({
                title: "등록 완료",
                message: "새 식물이 성공적으로 등록되었습니다!",
                buttons: [{ text: "확인", onPress: () => router.replace("/(page)/home") }],
            });
        } catch (error: any) {
            console.error("식물 등록 오류:", error);
            showAlert({
                title: "등록 실패",
                message: error?.message || "식물 등록 중 오류가 발생했습니다.",
                buttons: [{ text: "확인" }],
            });
        } finally {
            setBusy(false);
        }
    }

    // Render
    return (
        <KeyboardAvoidingView
            style={{ flex: 1, backgroundColor: theme.bg }}
            behavior={Platform.select({ ios: "padding", android: "height" })} // ← 동일화
            keyboardVerticalOffset={topOffset}
        >
            <ScrollView
                ref={scrollRef}
                keyboardDismissMode={Platform.select({
                    ios: "interactive",
                    android: "none",
                })} // ← 스치면 내려가지 않게
                keyboardShouldPersistTaps="handled" // ← 인풋 터치 유지
            >
                {/* 사진 */}
                <View style={styles.photoBox}>
                    <Pressable
                        onPress={handlePickImage}
                        disabled={busy}
                        onStartShouldSetResponder={() => false}
                        style={[
                            styles.photoPlaceholder,
                            { borderColor: theme.border, backgroundColor: theme.graybg },
                        ]}
                    >
                        {imageUri ? (
                            <>
                                <Image
                                    source={{ uri: imageUri }}
                                    style={styles.photo}
                                    resizeMode="cover"
                                />
                                <View
                                    style={[
                                        styles.changeBadge,
                                        {
                                            borderColor: theme.border,
                                            backgroundColor: theme.bg + "cc",
                                        },
                                    ]}
                                >
                                    <Text style={[styles.changeBadgeText, { color: theme.text }]}>
                                        사진 변경
                                    </Text>
                                </View>
                            </>
                        ) : (
                            <>
                                <Text style={{ color: theme.text, fontSize: 40 }}>+</Text>
                                <Text style={{ color: theme.text, marginTop: 4 }}>
                                    키우는 식물을 자랑해주세요!
                                </Text>
                            </>
                        )}
                    </Pressable>

                    {busy && (
                        <View style={styles.busyOverlay}>
                            <ActivityIndicator size="large" />
                        </View>
                    )}
                </View>

                {/* 입력들 */}
                <View style={styles.inputArea}>
                    {/* 품종 분류 */}
                    <View
                        style={styles.field}
                        onLayout={(e) => onFieldLayout("species", e.nativeEvent.layout.y)}
                    >
                        <Text style={[styles.sectionLabel, { color: theme.text }]}>
                            품종 분류
                        </Text>
                        <TextInput
                            placeholder="직접입력 (예: 몬스테라)"
                            placeholderTextColor="#909090"
                            value={species}
                            onChangeText={setSpecies}
                            onFocus={() => scrollToField("species")}
                            style={[
                                styles.input,
                                { color: theme.text, borderColor: theme.border },
                            ]}
                        />
                        <Text style={[styles.notice, { color: theme.text }]}>
                            * 직접입력 시 올바른 품종정보나 생육정보의 제공이 어려울 수
                            있습니다.
                        </Text>
                        {species.trim().length > 0 && !isKnownSpecies && (
                            <Text style={styles.warn}>
                                * 데이터 베이스에 없는 식물입니다. 식물주님의 품종을 학습하여
                                조만간 업데이트 하겠습니다.
                            </Text>
                        )}
                    </View>

                    {/* 별명 */}
                    <View
                        style={styles.field}
                        onLayout={(e) => onFieldLayout("nickname", e.nativeEvent.layout.y)}
                    >
                        <Text style={[styles.sectionLabel, { color: theme.text }]}>
                            내 식물 별명
                        </Text>
                        <TextInput
                            placeholder="예: 몬몬이"
                            placeholderTextColor="#909090"
                            value={nickname}
                            onChangeText={setNickname}
                            onFocus={() => scrollToField("nickname")}
                            style={[
                                styles.input,
                                { color: theme.text, borderColor: theme.border },
                            ]}
                        />
                    </View>

                    {/* 키우기 시작한 날 */}
                    <View
                        style={styles.field}
                        onLayout={(e) => onFieldLayout("startedAt", e.nativeEvent.layout.y)}
                    >
                        <Text style={[styles.sectionLabel, { color: theme.text }]}>
                            키우기 시작한 날
                        </Text>
                        <TextInput
                            placeholder="YYYY-MM-DD"
                            placeholderTextColor="#909090"
                            value={startedAt}
                            onChangeText={(text) => setStartedAt(formatDateInput(text))}
                            onFocus={() => scrollToField("startedAt")}
                            keyboardType="number-pad"
                            maxLength={10}
                            style={[
                                styles.input,
                                { color: theme.text, borderColor: theme.border },
                            ]}
                        />
                        {startedAt.length > 0 && !isDateLike && (
                            <Text style={styles.warn}>YYYY-MM-DD 형식으로 입력해주세요.</Text>
                        )}
                    </View>

                    {/* 하단 고정 버튼 (키보드 높이만큼 자동 상승) */}
                    <View style={styles.bottomBar}>
                        <Pressable
                            onPress={() => {
                                Keyboard.dismiss();
                                router.replace("/(page)/home");
                            }}
                            style={[styles.cancelBtn, { borderColor: theme.border }]}
                        >
                            <Text style={[styles.cancelText, { color: theme.text }]}>
                                취소
                            </Text>
                        </Pressable>
                        <Pressable
                            disabled={!isAllFilled || !isDateLike || busy}
                            onPress={handleSubmit}
                            style={[
                                styles.submitBtn,
                                {
                                    backgroundColor:
                                        !isAllFilled || !isDateLike || busy
                                            ? theme.graybg
                                            : theme.primary,
                                },
                            ]}
                        >
                            {busy ? (
                                <ActivityIndicator size="small" color="#fff" />
                            ) : (
                                <Text style={[styles.submitText, { color: "#fff" }]}>
                                    등록하기
                                </Text>
                            )}
                        </Pressable>
                    </View>
                </View>
            </ScrollView>

            {/* 공통 Result Modal */}
            <ClassifierResultModal
                visible={resultVisible}
                theme={theme}
                result={result}
                onClose={() => setResultVisible(false)}
                onRetake={handlePickImage}
            />
        </KeyboardAvoidingView>
    );
}

// ─────────────────────────────────────────────────────────────────────────────
// ④ Styles
// ─────────────────────────────────────────────────────────────────────────────
const styles = StyleSheet.create({
    container: { flex: 1 },

    sectionLabel: { fontSize: 16, fontWeight: "700", marginBottom: 8 },
    helper: { fontSize: 12, marginBottom: 8, opacity: 0.8 },

    photoBox: {
        alignItems: "center",
        position: "relative",
        height: 260,
        marginTop: 12,
    },
    photo: {
        position: "absolute",
        left: 0,
        top: 0,
        width: "100%",
        height: 260,
        resizeMode: "cover",
    },
    photoPlaceholder: {
        width: "100%",
        height: 260,
        alignItems: "center",
        justifyContent: "center",
    },

    busyOverlay: {
        position: "absolute",
        left: 0,
        right: 0,
        top: 0,
        bottom: 0,
        alignItems: "center",
        justifyContent: "center",
        backgroundColor: "rgba(0,0,0,0.08)",
        borderRadius: 12,
    },

    inputArea: { paddingHorizontal: 24 },
    field: { marginTop: 24 },
    input: {
        height: 50,
        borderWidth: 1,
        borderRadius: 10,
        paddingHorizontal: 12,
        paddingVertical: 12,
    },
    notice: { fontSize: 12, marginTop: 6 },
    warn: { fontSize: 12, marginTop: 6, color: "#d93025" },
    bottomBar: {
        flexDirection: "row",
        gap: 8,
        alignItems: "center",
        marginTop: 40,
    },

    cancelBtn: {
        flex: 1,
        borderWidth: 1,
        borderRadius: 12,
        alignItems: "center",
        justifyContent: "center",
        paddingVertical: 14,
    },
    cancelText: { fontSize: 15, fontWeight: "600" },
    submitBtn: {
        flex: 2,
        borderRadius: 12,
        alignItems: "center",
        justifyContent: "center",
        paddingVertical: 14,
    },
    submitText: { fontWeight: "700", fontSize: 16 },

    changeBadge: {
        position: "absolute",
        right: 10,
        bottom: 10,
        borderWidth: 1,
        borderRadius: 8,
        paddingHorizontal: 10,
        paddingVertical: 6,
    },
    changeBadgeText: { fontSize: 12, fontWeight: "700" },
});<|MERGE_RESOLUTION|>--- conflicted
+++ resolved
@@ -3,26 +3,26 @@
 // ① Imports
 // ─────────────────────────────────────────────────────────────────────────────
 import React, {
-    useMemo,
-    useState,
-    useRef,
-    useEffect,
-    useCallback,
+  useMemo,
+  useState,
+  useRef,
+  useEffect,
+  useCallback,
 } from "react";
 import {
-    View,
-    Text,
-    StyleSheet,
-    ScrollView,
-    TextInput,
-    Pressable,
-    Image,
-    ActivityIndicator,
-    Platform,
-    Dimensions,
-    KeyboardAvoidingView,
-    Keyboard,
-    StatusBar,
+  View,
+  Text,
+  StyleSheet,
+  ScrollView,
+  TextInput,
+  Pressable,
+  Image,
+  ActivityIndicator,
+  Platform,
+  Dimensions,
+  KeyboardAvoidingView,
+  Keyboard,
+  StatusBar,
 } from "react-native";
 import * as ImagePicker from "expo-image-picker";
 import { useRouter } from "expo-router";
@@ -35,51 +35,24 @@
 
 // 공통 모달
 import ClassifierResultModal, {
-    ClassifyResult,
+  ClassifyResult,
 } from "../../../components/common/ClassifierResultModal";
 
 type IndoorOutdoor = "indoor" | "outdoor" | null;
 
-const SPECIES = [
-    "몬스테라",
-    "스투키",
-    "금전수",
-    "선인장",
-    "호접란",
-    "테이블야자",
-    "홍콩야자",
-    "스파티필럼",
-    "관음죽",
-    "벵갈고무나무",
-    "올리브나무",
-    "디펜바키아",
-    "보스턴고사리",
-] as const;
+// 더미데이터 제거 - 실제 API 응답만 사용
 
 // 백엔드를 통한 품종 분류 API 호출
 async function classifySpecies(imageUri: string): Promise<ClassifyResult> {
-    try {
-        const token = await getToken();
-        console.log("🔑 토큰 상태:", token ? "존재함" : "없음");
-        console.log("🔑 토큰 길이:", token ? token.length : 0);
-
-        if (!token) {
-            throw new Error("로그인이 필요합니다.");
-        }
-
-        // FormData 생성
-        const formData = new FormData();
-        formData.append("image", {
-            uri: imageUri,
-            type: "image/jpeg",
-            name: "plant.jpg",
-        } as any);
-
-        // 백엔드 API 호출 (백엔드가 모델서버로 전달)
-        const apiUrl = getApiUrl("/plants/classify-species");
-        console.log("🌐 API URL:", apiUrl);
-
-<<<<<<< HEAD
+  try {
+    const token = await getToken();
+    console.log("🔑 토큰 상태:", token ? "존재함" : "없음");
+    console.log("🔑 토큰 길이:", token ? token.length : 0);
+
+    if (!token) {
+      throw new Error("로그인이 필요합니다.");
+    }
+
     // FormData 생성
     const formData = new FormData();
     formData.append("image", {
@@ -117,80 +90,52 @@
             headers: {
               Authorization: `Bearer ${newToken}`,
               // Content-Type을 설정하지 않음 - 브라우저가 자동으로 multipart/form-data 설정
-=======
-        const response = await fetch(apiUrl, {
-            method: "POST",
-            body: formData,
-            headers: {
-                Authorization: `Bearer ${token}`,
-                "Content-Type": "multipart/form-data",
->>>>>>> c2c5fa6e
             },
-        });
-
-        console.log("📡 응답 상태:", response.status);
-
-        if (!response.ok) {
-            // 401 에러인 경우 토큰 갱신 시도
-            if (response.status === 401) {
-                console.log("🔄 401 에러 - 토큰 갱신 시도");
-                const newToken = await refreshToken();
-                if (newToken) {
-                    console.log("🔄 토큰 갱신 성공 - 재시도");
-                    // 갱신된 토큰으로 재시도
-                    const retryResponse = await fetch(apiUrl, {
-                        method: "POST",
-                        body: formData,
-                        headers: {
-                            Authorization: `Bearer ${newToken}`,
-                            "Content-Type": "multipart/form-data",
-                        },
-                    });
-
-                    if (retryResponse.ok) {
-                        const result = await retryResponse.json();
-                        if (result.success && result.species) {
-                            return {
-                                species: result.species_korean || result.species, // 한글명 우선 사용
-                                confidence: Math.round(result.confidence * 100),
-                            };
-                        } else {
-                            throw new Error(result.message || "분류에 실패했습니다.");
-                        }
-                    }
-                }
-            }
-
-            const errorData = await response.json().catch(() => ({}));
-            console.log("❌ 에러 응답:", errorData);
-            throw new Error(errorData.detail || `분류 실패: ${response.status}`);
-        }
-
-        const result = await response.json();
-
-        if (result.success && result.species) {
-            return {
+          });
+
+          if (retryResponse.ok) {
+            const result = await retryResponse.json();
+            if (result.success && result.species) {
+              return {
                 species: result.species_korean || result.species, // 한글명 우선 사용
                 confidence: Math.round(result.confidence * 100),
-            };
-        } else {
-            throw new Error(result.message || "분류에 실패했습니다.");
+              };
+            } else {
+              throw new Error(result.message || "분류에 실패했습니다.");
+            }
+          }
         }
-    } catch (error) {
-        console.error("품종 분류 오류:", error);
-        // 오류 시 기본값 반환
-        return {
-            species: "알 수 없음",
-            confidence: 0,
-        };
-    }
+      }
+
+      const errorData = await response.json().catch(() => ({}));
+      console.log("❌ 에러 응답:", errorData);
+      throw new Error(errorData.detail || `분류 실패: ${response.status}`);
+    }
+
+    const result = await response.json();
+
+    if (result.success && result.species) {
+      return {
+        species: result.species_korean || result.species, // 한글명 우선 사용
+        confidence: Math.round(result.confidence * 100),
+      };
+    } else {
+      throw new Error(result.message || "분류에 실패했습니다.");
+    }
+  } catch (error) {
+    console.error("품종 분류 오류:", error);
+    // 오류 시 기본값 반환
+    return {
+      species: "알 수 없음",
+      confidence: 0,
+    };
+  }
 }
 
 // ─────────────────────────────────────────────────────────────────────────────
 // ③ Component
 // ─────────────────────────────────────────────────────────────────────────────
 export default function PlantNew() {
-<<<<<<< HEAD
   // Theme & Router
   const router = useRouter();
   const scheme = useColorScheme();
@@ -256,9 +201,9 @@
     }, [resetForm, imageUri, species, nickname, startedAt])
   );
 
-  // Validation
+  // Validation - 더미데이터 제거로 인한 수정
   const isKnownSpecies = useMemo(
-    () => (species ? (SPECIES as readonly string[]).includes(species) : true),
+    () => true, // 실제 API에서 검증하므로 항상 true
     [species]
   );
   const isAllFilled = Boolean(
@@ -280,16 +225,27 @@
   // Image pick
   function handlePickImage() {
     if (Platform.OS === "web") return void pickFromLibrary();
-    Alert.alert("사진 등록", "사진을 불러올 방법을 선택하세요.", [
-      { text: "사진 찍기", onPress: takePhoto },
-      { text: "앨범 선택", onPress: pickFromLibrary },
-      { text: "취소", style: "cancel" },
-    ]);
+    showAlert({
+      title: "사진 등록",
+      message: "사진을 불러올 방법을 선택하세요.",
+      buttons: [
+        { text: "사진 찍기", onPress: takePhoto },
+        { text: "앨범 선택", onPress: pickFromLibrary },
+        { text: "취소", style: "cancel" },
+      ],
+      dismissible: true,
+    });
   }
   async function pickFromLibrary() {
     const { status } = await ImagePicker.requestMediaLibraryPermissionsAsync();
-    if (status !== "granted")
-      return Alert.alert("권한 필요", "앨범 접근 권한을 허용해주세요.");
+    if (status !== "granted") {
+      showAlert({
+        title: "권한 필요",
+        message: "앨범 접근 권한을 허용해주세요.",
+        buttons: [{ text: "확인" }],
+      });
+      return;
+    }
     setBusy(true);
     try {
       const res = await ImagePicker.launchImageLibraryAsync({
@@ -306,531 +262,403 @@
         // 분류 결과를 품종 입력 필드에 자동으로 채우기
         if (r.species && r.species !== "알 수 없음") {
           setSpecies(r.species);
-=======
-    // Theme & Router
-    const router = useRouter();
-    const scheme = useColorScheme();
-    const theme = Colors[scheme === "dark" ? "dark" : "light"];
-
-    // 상단 오프셋 (SafeAreaProvider 없이)
-    const topOffset =
-        Platform.OS === "android" ? StatusBar.currentHeight ?? 0 : 0;
-
-    // Form states
-    const [imageUri, setImageUri] = useState<string | null>(null);
-    const [species, setSpecies] = useState<string>("");
-    const [nickname, setNickname] = useState<string>("");
-    const [startedAt, setStartedAt] = useState<string>("");
-
-    // UI states
-    const [busy, setBusy] = useState(false);
-    const [resultVisible, setResultVisible] = useState(false);
-    const [result, setResult] = useState<ClassifyResult | null>(null);
-
-    // Scroll helpers
-    const scrollRef = useRef<ScrollView>(null);
-    const fieldY = useRef<Record<string, number>>({});
-    function onFieldLayout(key: string, y: number) {
-        fieldY.current[key] = y;
-    }
-    function scrollToField(key: string, inputHeight = 56) {
-        const y = fieldY.current[key] ?? 0;
-        const screenH = Dimensions.get("window").height;
-        const targetY = Math.max(0, y - screenH / 3 + inputHeight / 2);
-        scrollRef.current?.scrollTo({ y: targetY, animated: true });
-    }
-
-    // ✅ 추가: 폼 전체 초기화 함수
-    const resetForm = useCallback(() => {
-        Keyboard.dismiss();
-        setBusy(false);
-        setImageUri(null);
-        setSpecies("");
-        setNickname("");
-        setStartedAt("");
-        setResult(null);
-        setResultVisible(false);
-        // 스크롤 맨 위로
-        requestAnimationFrame(() => {
-            scrollRef.current?.scrollTo({ y: 0, animated: false });
+        }
+        setTimeout(() => setResultVisible(true), 80);
+      }
+    } finally {
+      setBusy(false);
+    }
+  }
+  async function takePhoto() {
+    const { status } = await ImagePicker.requestCameraPermissionsAsync();
+    if (status !== "granted") {
+      showAlert({
+        title: "권한 필요",
+        message: "카메라 권한을 허용해주세요.",
+        buttons: [{ text: "확인" }],
+      });
+      return;
+    }
+    setBusy(true);
+    try {
+      const res = await ImagePicker.launchCameraAsync({
+        allowsEditing: true,
+        quality: 0.9,
+        aspect: [1, 1],
+      });
+      if (!res.canceled && res.assets?.[0]?.uri) {
+        setImageUri(res.assets[0].uri);
+        // 실제 모델 서버 API 호출
+        const r = await classifySpecies(res.assets[0].uri);
+        setResult(r);
+        // 분류 결과를 품종 입력 필드에 자동으로 채우기
+        if (r.species && r.species !== "알 수 없음") {
+          setSpecies(r.species);
+        }
+        setTimeout(() => setResultVisible(true), 80);
+      }
+    } finally {
+      setBusy(false);
+    }
+  }
+
+  // Submit
+  async function handleSubmit() {
+    if (!isAllFilled) return;
+    if (!isDateLike) {
+      showAlert({
+        title: "날짜 형식 확인",
+        message: "날짜는 YYYY-MM-DD 형식으로 입력해주세요.",
+        buttons: [{ text: "확인" }],
+      });
+      return;
+    }
+
+    Keyboard.dismiss();
+    setBusy(true);
+
+    try {
+      const token = await getToken();
+      if (!token) {
+        showAlert({
+          title: "오류",
+          message: "로그인이 필요합니다.",
+          buttons: [{ text: "확인" }],
         });
-    }, []);
-
-    // ✅ 추가: 첫 마운트 시에도 한 번 초기화 (안전망)
-    useEffect(() => {
-        resetForm();
-        // eslint-disable-next-line react-hooks/exhaustive-deps
-    }, []);
-
-    // ✅ 추가: 화면에 '진입/재진입'할 때마다 완전 초기화
-    useFocusEffect(
-        useCallback(() => {
-            resetForm();
-        }, [resetForm])
-    );
-
-    // Validation
-    const isKnownSpecies = useMemo(
-        () => (species ? (SPECIES as readonly string[]).includes(species) : true),
-        [species]
-    );
-    const isAllFilled = Boolean(
-        imageUri && species.trim() && nickname.trim() && startedAt.trim()
-    );
-    const isDateLike = useMemo(
-        () => !startedAt || /^\d{4}-\d{2}-\d{2}$/.test(startedAt),
-        [startedAt]
-    );
-
-    // Utils
-    function formatDateInput(text: string): string {
-        const digits = text.replace(/\D/g, "").slice(0, 8);
-        if (digits.length <= 4) return digits;
-        if (digits.length <= 6) return `${digits.slice(0, 4)}-${digits.slice(4)}`;
-        return `${digits.slice(0, 4)}-${digits.slice(4, 6)}-${digits.slice(6, 8)}`;
-    }
-
-    // Image pick
-    function handlePickImage() {
-        if (Platform.OS === "web") return void pickFromLibrary();
-        showAlert({
-            title: "사진 등록",
-            message: "사진을 불러올 방법을 선택하세요.",
-            buttons: [
-                { text: "사진 찍기", onPress: takePhoto },
-                { text: "앨범 선택", onPress: pickFromLibrary },
-                { text: "취소", style: "cancel" },
-            ],
-            dismissible: true,
-        });
-    }
-    async function pickFromLibrary() {
-        const { status } = await ImagePicker.requestMediaLibraryPermissionsAsync();
-        if (status !== "granted") {
-            showAlert({
-                title: "권한 필요",
-                message: "앨범 접근 권한을 허용해주세요.",
-                buttons: [{ text: "확인" }],
-            });
-            return;
-        }
-        setBusy(true);
-        try {
-            const res = await ImagePicker.launchImageLibraryAsync({
-                allowsEditing: true,
-                quality: 0.9,
-                mediaTypes: ImagePicker.MediaTypeOptions.Images,
-                aspect: [1, 1],
-            });
-            if (!res.canceled && res.assets?.[0]?.uri) {
-                setImageUri(res.assets[0].uri);
-                // 실제 모델 서버 API 호출
-                const r = await classifySpecies(res.assets[0].uri);
-                setResult(r);
-                // 분류 결과를 품종 입력 필드에 자동으로 채우기
-                if (r.species && r.species !== "알 수 없음") {
-                    setSpecies(r.species);
-                }
-                setTimeout(() => setResultVisible(true), 80);
-            }
-        } finally {
-            setBusy(false);
->>>>>>> c2c5fa6e
-        }
-    }
-    async function takePhoto() {
-        const { status } = await ImagePicker.requestCameraPermissionsAsync();
-        if (status !== "granted") {
-            showAlert({
-                title: "권한 필요",
-                message: "카메라 권한을 허용해주세요.",
-                buttons: [{ text: "확인" }],
-            });
-            return;
-        }
-        setBusy(true);
-        try {
-            const res = await ImagePicker.launchCameraAsync({
-                allowsEditing: true,
-                quality: 0.9,
-                aspect: [1, 1],
-            });
-            if (!res.canceled && res.assets?.[0]?.uri) {
-                setImageUri(res.assets[0].uri);
-                // 실제 모델 서버 API 호출
-                const r = await classifySpecies(res.assets[0].uri);
-                setResult(r);
-                // 분류 결과를 품종 입력 필드에 자동으로 채우기
-                if (r.species && r.species !== "알 수 없음") {
-                    setSpecies(r.species);
-                }
-                setTimeout(() => setResultVisible(true), 80);
-            }
-        } finally {
-            setBusy(false);
-        }
-    }
-
-    // Submit
-    async function handleSubmit() {
-        if (!isAllFilled) return;
-        if (!isDateLike) {
-            showAlert({
-                title: "날짜 형식 확인",
-                message: "날짜는 YYYY-MM-DD 형식으로 입력해주세요.",
-                buttons: [{ text: "확인" }],
-            });
-            return;
-        }
-
-        Keyboard.dismiss();
-        setBusy(true);
-
-        try {
-            const token = await getToken();
-            if (!token) {
-                showAlert({
-                    title: "오류",
-                    message: "로그인이 필요합니다.",
-                    buttons: [{ text: "확인" }],
-                });
-                return;
-            }
-
-            // FormData 생성
-            const formData = new FormData();
-            formData.append("plant_name", nickname);
-            formData.append("meet_day", startedAt);
-
-            // 품종이 있으면 추가 (이미지가 없거나 수동 입력한 경우)
-            if (species.trim()) {
-                formData.append("species", species);
-            }
-
-            // 이미지가 있으면 추가 (백엔드에서 자동으로 품종 분류 수행)
-            if (imageUri) {
-                formData.append("image", {
-                    uri: imageUri,
-                    type: "image/jpeg",
-                    name: "plant.jpg",
-                } as any);
-            }
-
-            // 백엔드 API 호출
-            const apiUrl = getApiUrl("/plants");
-            const response = await fetch(apiUrl, {
-                method: "POST",
-                body: formData,
-                headers: {
-                    Authorization: `Bearer ${token}`,
-                    "Content-Type": "multipart/form-data",
+        return;
+      }
+
+      // FormData 생성
+      const formData = new FormData();
+      formData.append("plant_name", nickname);
+      formData.append("meet_day", startedAt);
+
+      // 품종이 있으면 추가 (이미지가 없거나 수동 입력한 경우)
+      if (species.trim()) {
+        formData.append("species", species);
+      }
+
+      // 이미지가 있으면 추가 (백엔드에서 자동으로 품종 분류 수행)
+      if (imageUri) {
+        formData.append("image", {
+          uri: imageUri,
+          type: "image/jpeg",
+          name: "plant.jpg",
+        } as any);
+      }
+
+      // 백엔드 API 호출
+      const apiUrl = getApiUrl("/plants");
+      const response = await fetch(apiUrl, {
+        method: "POST",
+        body: formData,
+        headers: {
+          Authorization: `Bearer ${token}`,
+          "Content-Type": "multipart/form-data",
+        },
+      });
+
+      if (!response.ok) {
+        const errorData = await response.json().catch(() => ({}));
+        throw new Error(errorData.detail || `등록 실패: ${response.status}`);
+      }
+
+      await response.json();
+
+      showAlert({
+        title: "등록 완료",
+        message: "새 식물이 성공적으로 등록되었습니다!",
+        buttons: [
+          { text: "확인", onPress: () => router.replace("/(page)/home") },
+        ],
+      });
+    } catch (error: any) {
+      console.error("식물 등록 오류:", error);
+      showAlert({
+        title: "등록 실패",
+        message: error?.message || "식물 등록 중 오류가 발생했습니다.",
+        buttons: [{ text: "확인" }],
+      });
+    } finally {
+      setBusy(false);
+    }
+  }
+
+  // Render
+  return (
+    <KeyboardAvoidingView
+      style={{ flex: 1, backgroundColor: theme.bg }}
+      behavior={Platform.select({ ios: "padding", android: "height" })} // ← 동일화
+      keyboardVerticalOffset={topOffset}
+    >
+      <ScrollView
+        ref={scrollRef}
+        keyboardDismissMode={Platform.select({
+          ios: "interactive",
+          android: "none",
+        })} // ← 스치면 내려가지 않게
+        keyboardShouldPersistTaps="handled" // ← 인풋 터치 유지
+      >
+        {/* 사진 */}
+        <View style={styles.photoBox}>
+          <Pressable
+            onPress={handlePickImage}
+            disabled={busy}
+            onStartShouldSetResponder={() => false}
+            style={[
+              styles.photoPlaceholder,
+              { borderColor: theme.border, backgroundColor: theme.graybg },
+            ]}
+          >
+            {imageUri ? (
+              <>
+                <Image
+                  source={{ uri: imageUri }}
+                  style={styles.photo}
+                  resizeMode="cover"
+                />
+                <View
+                  style={[
+                    styles.changeBadge,
+                    {
+                      borderColor: theme.border,
+                      backgroundColor: theme.bg + "cc",
+                    },
+                  ]}
+                >
+                  <Text style={[styles.changeBadgeText, { color: theme.text }]}>
+                    사진 변경
+                  </Text>
+                </View>
+              </>
+            ) : (
+              <>
+                <Text style={{ color: theme.text, fontSize: 40 }}>+</Text>
+                <Text style={{ color: theme.text, marginTop: 4 }}>
+                  키우는 식물을 자랑해주세요!
+                </Text>
+              </>
+            )}
+          </Pressable>
+
+          {busy && (
+            <View style={styles.busyOverlay}>
+              <ActivityIndicator size="large" />
+            </View>
+          )}
+        </View>
+
+        {/* 입력들 */}
+        <View style={styles.inputArea}>
+          {/* 품종 분류 */}
+          <View
+            style={styles.field}
+            onLayout={(e) => onFieldLayout("species", e.nativeEvent.layout.y)}
+          >
+            <Text style={[styles.sectionLabel, { color: theme.text }]}>
+              품종 분류
+            </Text>
+            <TextInput
+              placeholder="직접입력 (예: 몬스테라)"
+              placeholderTextColor="#909090"
+              value={species}
+              onChangeText={setSpecies}
+              onFocus={() => scrollToField("species")}
+              style={[
+                styles.input,
+                { color: theme.text, borderColor: theme.border },
+              ]}
+            />
+            <Text style={[styles.notice, { color: theme.text }]}>
+              * 직접입력 시 올바른 품종정보나 생육정보의 제공이 어려울 수
+              있습니다.
+            </Text>
+            {/* 더미데이터 제거로 인한 경고 메시지 제거 */}
+          </View>
+
+          {/* 별명 */}
+          <View
+            style={styles.field}
+            onLayout={(e) => onFieldLayout("nickname", e.nativeEvent.layout.y)}
+          >
+            <Text style={[styles.sectionLabel, { color: theme.text }]}>
+              내 식물 별명
+            </Text>
+            <TextInput
+              placeholder="예: 몬몬이"
+              placeholderTextColor="#909090"
+              value={nickname}
+              onChangeText={setNickname}
+              onFocus={() => scrollToField("nickname")}
+              style={[
+                styles.input,
+                { color: theme.text, borderColor: theme.border },
+              ]}
+            />
+          </View>
+
+          {/* 키우기 시작한 날 */}
+          <View
+            style={styles.field}
+            onLayout={(e) => onFieldLayout("startedAt", e.nativeEvent.layout.y)}
+          >
+            <Text style={[styles.sectionLabel, { color: theme.text }]}>
+              키우기 시작한 날
+            </Text>
+            <TextInput
+              placeholder="YYYY-MM-DD"
+              placeholderTextColor="#909090"
+              value={startedAt}
+              onChangeText={(text) => setStartedAt(formatDateInput(text))}
+              onFocus={() => scrollToField("startedAt")}
+              keyboardType="number-pad"
+              maxLength={10}
+              style={[
+                styles.input,
+                { color: theme.text, borderColor: theme.border },
+              ]}
+            />
+            {startedAt.length > 0 && !isDateLike && (
+              <Text style={styles.warn}>YYYY-MM-DD 형식으로 입력해주세요.</Text>
+            )}
+          </View>
+
+          {/* 하단 고정 버튼 (키보드 높이만큼 자동 상승) */}
+          <View style={styles.bottomBar}>
+            <Pressable
+              onPress={() => {
+                Keyboard.dismiss();
+                router.replace("/(page)/home");
+              }}
+              style={[styles.cancelBtn, { borderColor: theme.border }]}
+            >
+              <Text style={[styles.cancelText, { color: theme.text }]}>
+                취소
+              </Text>
+            </Pressable>
+            <Pressable
+              disabled={!isAllFilled || !isDateLike || busy}
+              onPress={handleSubmit}
+              style={[
+                styles.submitBtn,
+                {
+                  backgroundColor:
+                    !isAllFilled || !isDateLike || busy
+                      ? theme.graybg
+                      : theme.primary,
                 },
-            });
-
-            if (!response.ok) {
-                const errorData = await response.json().catch(() => ({}));
-                throw new Error(errorData.detail || `등록 실패: ${response.status}`);
-            }
-
-            await response.json();
-
-            showAlert({
-                title: "등록 완료",
-                message: "새 식물이 성공적으로 등록되었습니다!",
-                buttons: [{ text: "확인", onPress: () => router.replace("/(page)/home") }],
-            });
-        } catch (error: any) {
-            console.error("식물 등록 오류:", error);
-            showAlert({
-                title: "등록 실패",
-                message: error?.message || "식물 등록 중 오류가 발생했습니다.",
-                buttons: [{ text: "확인" }],
-            });
-        } finally {
-            setBusy(false);
-        }
-    }
-
-    // Render
-    return (
-        <KeyboardAvoidingView
-            style={{ flex: 1, backgroundColor: theme.bg }}
-            behavior={Platform.select({ ios: "padding", android: "height" })} // ← 동일화
-            keyboardVerticalOffset={topOffset}
-        >
-            <ScrollView
-                ref={scrollRef}
-                keyboardDismissMode={Platform.select({
-                    ios: "interactive",
-                    android: "none",
-                })} // ← 스치면 내려가지 않게
-                keyboardShouldPersistTaps="handled" // ← 인풋 터치 유지
+              ]}
             >
-                {/* 사진 */}
-                <View style={styles.photoBox}>
-                    <Pressable
-                        onPress={handlePickImage}
-                        disabled={busy}
-                        onStartShouldSetResponder={() => false}
-                        style={[
-                            styles.photoPlaceholder,
-                            { borderColor: theme.border, backgroundColor: theme.graybg },
-                        ]}
-                    >
-                        {imageUri ? (
-                            <>
-                                <Image
-                                    source={{ uri: imageUri }}
-                                    style={styles.photo}
-                                    resizeMode="cover"
-                                />
-                                <View
-                                    style={[
-                                        styles.changeBadge,
-                                        {
-                                            borderColor: theme.border,
-                                            backgroundColor: theme.bg + "cc",
-                                        },
-                                    ]}
-                                >
-                                    <Text style={[styles.changeBadgeText, { color: theme.text }]}>
-                                        사진 변경
-                                    </Text>
-                                </View>
-                            </>
-                        ) : (
-                            <>
-                                <Text style={{ color: theme.text, fontSize: 40 }}>+</Text>
-                                <Text style={{ color: theme.text, marginTop: 4 }}>
-                                    키우는 식물을 자랑해주세요!
-                                </Text>
-                            </>
-                        )}
-                    </Pressable>
-
-                    {busy && (
-                        <View style={styles.busyOverlay}>
-                            <ActivityIndicator size="large" />
-                        </View>
-                    )}
-                </View>
-
-                {/* 입력들 */}
-                <View style={styles.inputArea}>
-                    {/* 품종 분류 */}
-                    <View
-                        style={styles.field}
-                        onLayout={(e) => onFieldLayout("species", e.nativeEvent.layout.y)}
-                    >
-                        <Text style={[styles.sectionLabel, { color: theme.text }]}>
-                            품종 분류
-                        </Text>
-                        <TextInput
-                            placeholder="직접입력 (예: 몬스테라)"
-                            placeholderTextColor="#909090"
-                            value={species}
-                            onChangeText={setSpecies}
-                            onFocus={() => scrollToField("species")}
-                            style={[
-                                styles.input,
-                                { color: theme.text, borderColor: theme.border },
-                            ]}
-                        />
-                        <Text style={[styles.notice, { color: theme.text }]}>
-                            * 직접입력 시 올바른 품종정보나 생육정보의 제공이 어려울 수
-                            있습니다.
-                        </Text>
-                        {species.trim().length > 0 && !isKnownSpecies && (
-                            <Text style={styles.warn}>
-                                * 데이터 베이스에 없는 식물입니다. 식물주님의 품종을 학습하여
-                                조만간 업데이트 하겠습니다.
-                            </Text>
-                        )}
-                    </View>
-
-                    {/* 별명 */}
-                    <View
-                        style={styles.field}
-                        onLayout={(e) => onFieldLayout("nickname", e.nativeEvent.layout.y)}
-                    >
-                        <Text style={[styles.sectionLabel, { color: theme.text }]}>
-                            내 식물 별명
-                        </Text>
-                        <TextInput
-                            placeholder="예: 몬몬이"
-                            placeholderTextColor="#909090"
-                            value={nickname}
-                            onChangeText={setNickname}
-                            onFocus={() => scrollToField("nickname")}
-                            style={[
-                                styles.input,
-                                { color: theme.text, borderColor: theme.border },
-                            ]}
-                        />
-                    </View>
-
-                    {/* 키우기 시작한 날 */}
-                    <View
-                        style={styles.field}
-                        onLayout={(e) => onFieldLayout("startedAt", e.nativeEvent.layout.y)}
-                    >
-                        <Text style={[styles.sectionLabel, { color: theme.text }]}>
-                            키우기 시작한 날
-                        </Text>
-                        <TextInput
-                            placeholder="YYYY-MM-DD"
-                            placeholderTextColor="#909090"
-                            value={startedAt}
-                            onChangeText={(text) => setStartedAt(formatDateInput(text))}
-                            onFocus={() => scrollToField("startedAt")}
-                            keyboardType="number-pad"
-                            maxLength={10}
-                            style={[
-                                styles.input,
-                                { color: theme.text, borderColor: theme.border },
-                            ]}
-                        />
-                        {startedAt.length > 0 && !isDateLike && (
-                            <Text style={styles.warn}>YYYY-MM-DD 형식으로 입력해주세요.</Text>
-                        )}
-                    </View>
-
-                    {/* 하단 고정 버튼 (키보드 높이만큼 자동 상승) */}
-                    <View style={styles.bottomBar}>
-                        <Pressable
-                            onPress={() => {
-                                Keyboard.dismiss();
-                                router.replace("/(page)/home");
-                            }}
-                            style={[styles.cancelBtn, { borderColor: theme.border }]}
-                        >
-                            <Text style={[styles.cancelText, { color: theme.text }]}>
-                                취소
-                            </Text>
-                        </Pressable>
-                        <Pressable
-                            disabled={!isAllFilled || !isDateLike || busy}
-                            onPress={handleSubmit}
-                            style={[
-                                styles.submitBtn,
-                                {
-                                    backgroundColor:
-                                        !isAllFilled || !isDateLike || busy
-                                            ? theme.graybg
-                                            : theme.primary,
-                                },
-                            ]}
-                        >
-                            {busy ? (
-                                <ActivityIndicator size="small" color="#fff" />
-                            ) : (
-                                <Text style={[styles.submitText, { color: "#fff" }]}>
-                                    등록하기
-                                </Text>
-                            )}
-                        </Pressable>
-                    </View>
-                </View>
-            </ScrollView>
-
-            {/* 공통 Result Modal */}
-            <ClassifierResultModal
-                visible={resultVisible}
-                theme={theme}
-                result={result}
-                onClose={() => setResultVisible(false)}
-                onRetake={handlePickImage}
-            />
-        </KeyboardAvoidingView>
-    );
+              {busy ? (
+                <ActivityIndicator size="small" color="#fff" />
+              ) : (
+                <Text style={[styles.submitText, { color: "#fff" }]}>
+                  등록하기
+                </Text>
+              )}
+            </Pressable>
+          </View>
+        </View>
+      </ScrollView>
+
+      {/* 공통 Result Modal */}
+      <ClassifierResultModal
+        visible={resultVisible}
+        theme={theme}
+        result={result}
+        onClose={() => setResultVisible(false)}
+        onRetake={handlePickImage}
+      />
+    </KeyboardAvoidingView>
+  );
 }
 
 // ─────────────────────────────────────────────────────────────────────────────
 // ④ Styles
 // ─────────────────────────────────────────────────────────────────────────────
 const styles = StyleSheet.create({
-    container: { flex: 1 },
-
-    sectionLabel: { fontSize: 16, fontWeight: "700", marginBottom: 8 },
-    helper: { fontSize: 12, marginBottom: 8, opacity: 0.8 },
-
-    photoBox: {
-        alignItems: "center",
-        position: "relative",
-        height: 260,
-        marginTop: 12,
-    },
-    photo: {
-        position: "absolute",
-        left: 0,
-        top: 0,
-        width: "100%",
-        height: 260,
-        resizeMode: "cover",
-    },
-    photoPlaceholder: {
-        width: "100%",
-        height: 260,
-        alignItems: "center",
-        justifyContent: "center",
-    },
-
-    busyOverlay: {
-        position: "absolute",
-        left: 0,
-        right: 0,
-        top: 0,
-        bottom: 0,
-        alignItems: "center",
-        justifyContent: "center",
-        backgroundColor: "rgba(0,0,0,0.08)",
-        borderRadius: 12,
-    },
-
-    inputArea: { paddingHorizontal: 24 },
-    field: { marginTop: 24 },
-    input: {
-        height: 50,
-        borderWidth: 1,
-        borderRadius: 10,
-        paddingHorizontal: 12,
-        paddingVertical: 12,
-    },
-    notice: { fontSize: 12, marginTop: 6 },
-    warn: { fontSize: 12, marginTop: 6, color: "#d93025" },
-    bottomBar: {
-        flexDirection: "row",
-        gap: 8,
-        alignItems: "center",
-        marginTop: 40,
-    },
-
-    cancelBtn: {
-        flex: 1,
-        borderWidth: 1,
-        borderRadius: 12,
-        alignItems: "center",
-        justifyContent: "center",
-        paddingVertical: 14,
-    },
-    cancelText: { fontSize: 15, fontWeight: "600" },
-    submitBtn: {
-        flex: 2,
-        borderRadius: 12,
-        alignItems: "center",
-        justifyContent: "center",
-        paddingVertical: 14,
-    },
-    submitText: { fontWeight: "700", fontSize: 16 },
-
-    changeBadge: {
-        position: "absolute",
-        right: 10,
-        bottom: 10,
-        borderWidth: 1,
-        borderRadius: 8,
-        paddingHorizontal: 10,
-        paddingVertical: 6,
-    },
-    changeBadgeText: { fontSize: 12, fontWeight: "700" },
+  container: { flex: 1 },
+
+  sectionLabel: { fontSize: 16, fontWeight: "700", marginBottom: 8 },
+  helper: { fontSize: 12, marginBottom: 8, opacity: 0.8 },
+
+  photoBox: {
+    alignItems: "center",
+    position: "relative",
+    height: 260,
+    marginTop: 12,
+  },
+  photo: {
+    position: "absolute",
+    left: 0,
+    top: 0,
+    width: "100%",
+    height: 260,
+    resizeMode: "cover",
+  },
+  photoPlaceholder: {
+    width: "100%",
+    height: 260,
+    alignItems: "center",
+    justifyContent: "center",
+  },
+
+  busyOverlay: {
+    position: "absolute",
+    left: 0,
+    right: 0,
+    top: 0,
+    bottom: 0,
+    alignItems: "center",
+    justifyContent: "center",
+    backgroundColor: "rgba(0,0,0,0.08)",
+    borderRadius: 12,
+  },
+
+  inputArea: { paddingHorizontal: 24 },
+  field: { marginTop: 24 },
+  input: {
+    height: 50,
+    borderWidth: 1,
+    borderRadius: 10,
+    paddingHorizontal: 12,
+    paddingVertical: 12,
+  },
+  notice: { fontSize: 12, marginTop: 6 },
+  warn: { fontSize: 12, marginTop: 6, color: "#d93025" },
+  bottomBar: {
+    flexDirection: "row",
+    gap: 8,
+    alignItems: "center",
+    marginTop: 40,
+  },
+
+  cancelBtn: {
+    flex: 1,
+    borderWidth: 1,
+    borderRadius: 12,
+    alignItems: "center",
+    justifyContent: "center",
+    paddingVertical: 14,
+  },
+  cancelText: { fontSize: 15, fontWeight: "600" },
+  submitBtn: {
+    flex: 2,
+    borderRadius: 12,
+    alignItems: "center",
+    justifyContent: "center",
+    paddingVertical: 14,
+  },
+  submitText: { fontWeight: "700", fontSize: 16 },
+
+  changeBadge: {
+    position: "absolute",
+    right: 10,
+    bottom: 10,
+    borderWidth: 1,
+    borderRadius: 8,
+    paddingHorizontal: 10,
+    paddingVertical: 6,
+  },
+  changeBadgeText: { fontSize: 12, fontWeight: "700" },
 });