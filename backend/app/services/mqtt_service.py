--- conflicted
+++ resolved
@@ -1,17 +1,9 @@
-# services/mqtt_service.py
 from __future__ import annotations
 
-import aiomysql
 import asyncio
 import json
-import re
 import ssl
-from datetime import datetime, timezone, timedelta
-try:
-    from zoneinfo import ZoneInfo
-    KST = ZoneInfo("Asia/Seoul")
-except Exception:
-    KST = timezone(timedelta(hours=9))
+from datetime import datetime, timezone, timedelta, date
 
 from typing import Any, Dict, Optional
 
@@ -20,15 +12,9 @@
 from core.config import settings         
 from db.transaction import get_cursor   
 
-<<<<<<< HEAD
-=======
-# 에러 코드 상수
-ER_LOCK_WAIT_TIMEOUT = 1205
-ER_LOCK_NOWAIT = 3572   # "NOWAIT"로 잠금 못 잡음
-ER_DEADLOCK = 1213
-ER_NO_REFERENCED_ROW = 1452  # FK 실패
-
->>>>>>> 524f340f
+# UTC <> KST
+KST = timezone(timedelta(hours=9))
+
 
 class MQTTService:
     """
@@ -37,11 +23,7 @@
     - payload 예:
       {"ts":1758176544,"deviceId":"1","moisture_raw":823,"moisture_pct":48}
     - humid_info 테이블 컬럼:
-<<<<<<< HEAD
-      idx(PK, AUTO_INCREMENT), plant_id(INT), humidity(FLOAT), humid_date(DATETIME)
-=======
-      idx(PK, AUTO_INCREMENT), device_id(INT), humidity(FLOAT), humid_date(DATETIME)
->>>>>>> 524f340f
+      device_id(INT), humidity(varchar(50)), sensor_digit(INT), humid_date(DATETIME)
     """
 
     def __init__(self) -> None:
@@ -49,7 +31,7 @@
         self._client = mqtt.Client(client_id="plant-mqtt-sub", protocol=mqtt.MQTTv311)
         self._client.username_pw_set(settings.MQTT_USER, settings.MQTT_PASS)
 
-        # TLS (CA 검증 권장)
+        # TLS (CA 검증)
         ctx = ssl.create_default_context()
         ctx.load_verify_locations(settings.MQTT_CA_PATH)
         self._client.tls_set_context(ctx)
@@ -64,6 +46,10 @@
 
         # 디버그/상태 확인용
         self.last: Optional[Dict[str, Any]] = None
+
+
+
+
 
     # ---------- FastAPI lifespan에서 호출 ----------
     async def start(self, loop: asyncio.AbstractEventLoop) -> None:
@@ -97,15 +83,37 @@
                 client.subscribe(t, qos=1)
 
     def _on_message(self, client, userdata, msg):
-        # payload 파싱
+        parsed_ok = False
+        payload_text = None
         try:
             payload_text = msg.payload.decode("utf-8")
             data = json.loads(payload_text)
+            parsed_ok = True
         except Exception:
-            data = {"raw": msg.payload.decode("utf-8", "ignore")}
-
-        # 디버그/상태
+            payload_text = msg.payload.decode("utf-8", "ignore")
+            data = {"raw": payload_text}
+
         self.last = {"topic": msg.topic, **data}
+
+        # payload 콘솔 출력
+        now = datetime.now(KST).strftime("%Y-%m-%d %H:%M:%S")
+        if parsed_ok:
+            print(f"[{now}] [MQTT] topic={msg.topic} payload={payload_text}", flush=True)
+        else:
+            print(f"[{now}] [MQTT] topic={msg.topic} (non-JSON) payload={payload_text}", flush=True)
+
+        if not self._loop:
+            print("[MQTT] WARNING: _loop is None; did you call mqtt_service.start(loop)?", flush=True)
+            return
+
+        try:
+            self._loop.call_soon_threadsafe(
+                self._queue.put_nowait,
+                {"topic": msg.topic, "data": data, "received_at": datetime.now(timezone.utc)},
+            )
+        except asyncio.QueueFull:
+            print("[MQTT] ERROR: queue full; dropping message", flush=True)
+
 
         # 스레드 → asyncio 루프에 안전하게 enqueue
         if self._loop:
@@ -135,48 +143,9 @@
                 self._queue.task_done()
 
     async def _save_row(self, item: Dict[str, Any]) -> None:
-<<<<<<< HEAD
-        """
-        humid_info INSERT
-        - plant_id: deviceId
-        - humidity: moisture_pct(없으면 humidity) 사용
-        - humid_date: ts(UTC epoch) → UTC naive DATETIME
-        """
         data: Dict[str, Any] = item["data"]
 
-        # 1) humidity
-=======
-        data: Dict[str, Any] = item["data"]
-
-        # humidity → INT(0~100)
->>>>>>> 524f340f
-        hv = data.get("moisture_pct", data.get("humidity"))
-        if hv is None:
-            return
-        try:
-            humidity = max(0, min(100, int(round(float(hv)))))
-        except Exception:
-            return
-
-<<<<<<< HEAD
-        # 2) plant_id: deviceId를 그대로 정수로 사용
-        device_id_val = data.get("deviceId", None)
-        plant_id: Optional[int] = None
-        if isinstance(device_id_val, int):
-            plant_id = device_id_val
-        elif isinstance(device_id_val, str):
-            s = device_id_val.strip()
-            if s.isdigit():
-                plant_id = int(s)
-
-        if plant_id is None:
-            # INT NOT NULL 제약: 숫자 아님 → 저장 스킵(원하면 기본값 0으로 변경 가능)
-            print("[MQTT→DB] skip: deviceId is not numeric:", device_id_val)
-            return
-
-        # 3) humid_date
-=======
-        # device_id → INT
+        # 1. device_id → INT
         dv = data.get("deviceId")
         if isinstance(dv, int):
             device_id = dv
@@ -185,59 +154,62 @@
         else:
             print("[MQTT→DB] skip: deviceId not numeric:", dv)
             return
-
-        # humid_date → DATE (KST 기준 날짜 권장)
->>>>>>> 524f340f
+        
+
+        # 2. humidity → INT(0~100)
+        hv = data.get("moisture_pct")
+        if hv is None:
+            return
+        try:
+            humidity = max(0, min(100, int(round(float(hv)))))
+        except Exception:
+            return
+        
+        # 3. sensor_digit → INT
+        sv_raw = data.get("moisture_raw")
+        sensor_digit: int | None
+        if sv_raw is None:
+            sensor_digit = None
+        else:
+            try:
+                sensor_digit = int(float(sv_raw))  # 숫자/문자 모두 시도
+            except (TypeError, ValueError):
+                sensor_digit = None
+
+
+        # 4. humid_date → DATETIME (KST 기준)
+        # 지금은 DATE로 저장 중 (추후 수정 가능성 있음)
         ts = data.get("ts")
         if isinstance(ts, (int, float)):
             dt_utc = datetime.fromtimestamp(int(ts), tz=timezone.utc)
         else:
-<<<<<<< HEAD
-            dt_utc = item["received_at"]  # 수신시각(UTC)
-        dt_naive = dt_utc.replace(tzinfo=None)  # MySQL DATETIME은 naive
-
-        sql = "INSERT INTO humid_info (plant_id, humidity, humid_date) VALUES (%s, %s, %s)"
-        # 당신 프로젝트의 커서 컨텍스트(= 같은 DB 풀 재사용)
-        async with get_cursor() as cursor:
-            await cursor.execute(sql, (plant_id, humidity, dt_naive))
-
-=======
             dt_utc = item["received_at"]
         dt_date = dt_utc.astimezone(KST).date()
-
-        # 재시도(지수 백오프)
-        for attempt in range(4):  # 최대 4회 시도
-            try:
-                async with get_cursor() as cursor:
-                    # 빠른 실패: 부모 행을 NOWAIT 공유잠금으로 확인 (잠겨있으면 바로 예외)
-                    await cursor.execute(
-                        "SELECT device_id FROM device_info WHERE device_id=%s FOR SHARE NOWAIT",
-                        (device_id,)
-                    )
-                    # 부모가 잠겨있지 않으면 실제 INSERT
-                    await cursor.execute(
-                        "INSERT INTO humid_info (device_id, humidity, humid_date) VALUES (%s, %s, %s)",
-                        (device_id, humidity, dt_date)
-                    )
-                return  # 성공
-            except aiomysql.OperationalError as e:
-                code = e.args[0] if e.args else None
-                if code in (ER_LOCK_WAIT_TIMEOUT, ER_LOCK_NOWAIT, ER_DEADLOCK):
-                    # 잠금 충돌 → 짧게 대기 후 재시도
-                    backoff = 0.2 * (2 ** attempt)  # 0.2s, 0.4s, 0.8s, 1.6s
-                    await asyncio.sleep(backoff)
-                    continue
-                raise
-            except aiomysql.IntegrityError as e:
-                # FK 실패: device_info에 없음 → 스킵
-                if e.args and e.args[0] == ER_NO_REFERENCED_ROW:
-                    print(f"[MQTT→DB] skip: unknown device_id={device_id}")
-                    return
-                raise
-
-        print(f"[MQTT→DB] drop after retries: device_id={device_id}, humidity={humidity}, date={dt_date}")
-
->>>>>>> 524f340f
+        # datetime 수정 시 .date() 삭제
+
+
+        # INSERT
+        sensor_digit_for_db = 0 if sensor_digit is None else sensor_digit
+
+        async with get_cursor() as cursor:
+
+            print(f"[MQTT→DB] insert try: device_id={device_id}, humidity={humidity}, " f"sensor_digit={sensor_digit_for_db}, humid_date={dt_date}", flush=True)
+
+            await cursor.execute(
+                """
+                INSERT INTO humid_info (device_id, humidity, sensor_digit, humid_date)
+                VALUES (%s, %s, %s, %s)
+                """,
+                (device_id, humidity, sensor_digit_for_db, dt_date)
+            )
+            conn = getattr(cursor, "connection", None) or getattr(cursor, "_connection", None)
+            if conn is not None and hasattr(conn, "commit"):
+                await conn.commit()
+                print("[MQTT→DB] commit ok", flush=True)
+            else:
+                await cursor.execute("COMMIT")
+                print("[MQTT→DB] commit via SQL ok", flush=True)
+
 
 # 싱글톤 인스턴스
 mqtt_service = MQTTService()