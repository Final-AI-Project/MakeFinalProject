// app/(auth)/signup.tsx
import React, { useMemo, useState } from "react";
import {
<<<<<<< HEAD
  View,
  Text,
  TextInput,
  TouchableOpacity,
  Alert,
  KeyboardAvoidingView,
  Platform,
  ScrollView,
  ActivityIndicator,
  Keyboard,
  StyleSheet,
=======
    View,
    Text,
    TextInput,
    TouchableOpacity,
    KeyboardAvoidingView,
    Platform,
    ScrollView,
    ActivityIndicator,
    Keyboard,
    StyleSheet,
>>>>>>> c2c5fa6e
} from "react-native";
import { SafeAreaView } from "react-native-safe-area-context";
import { useRouter } from "expo-router";
import Colors from "../../constants/Colors";
import { useColorScheme } from "react-native";
import { showAlert } from "../../components/common/appAlert";
import { API_BASE_URL } from "../../config/api";

type SignupForm = {
  user_id: string;
  user_pw: string;
  email: string;
  hp: string; // 휴대폰
  nickname: string;
};

export default function SignupScreen() {
  const router = useRouter();
  const [form, setForm] = useState<SignupForm>({
    user_id: "",
    user_pw: "",
    email: "",
    hp: "",
    nickname: "",
  });
  const [loading, setLoading] = useState(false);

  // ✅ 테마 연동 (로그인 화면과 동일)
  const scheme = useColorScheme();
  const theme = Colors[scheme === "dark" ? "dark" : "light"];
  const placeholderColor = scheme === "dark" ? "#8A8FA3" : "#909090";

  const disabled = useMemo(
    () =>
      !form.user_id ||
      !form.user_pw ||
      !form.email ||
      !form.hp ||
      !form.nickname ||
      loading,
    [form, loading]
  );

  const onChange = (key: keyof SignupForm, val: string) => {
    // 휴대폰 번호 하이픈 자동 입력
    if (key === "hp") {
      // 숫자만 추출
      const numbers = val.replace(/[^0-9]/g, "");
      // 3-4-4 형식으로 포맷팅
      let formatted = numbers;
      if (numbers.length > 3) {
        formatted = numbers.slice(0, 3) + "-" + numbers.slice(3);
      }
      if (numbers.length > 7) {
        formatted =
          numbers.slice(0, 3) +
          "-" +
          numbers.slice(3, 7) +
          "-" +
          numbers.slice(7, 11);
      }
      setForm((prev) => ({ ...prev, [key]: formatted }));
    } else {
      setForm((prev) => ({ ...prev, [key]: val }));
    }
  };

<<<<<<< HEAD
  const validate = () => {
    const emailOk = /^\S+@\S+\.\S+$/.test(form.email);
    const hpOk = /^010-\d{4}-\d{4}$/.test(form.hp);
    if (!emailOk) {
      Alert.alert("회원가입", "이메일 형식이 올바르지 않습니다.");
      return false;
    }
    if (form.user_pw.length < 8) {
      Alert.alert("회원가입", "비밀번호는 8자 이상으로 입력해주세요.");
      return false;
    }
    if (!hpOk) {
      Alert.alert("회원가입", "휴대폰 번호 형식을 확인해주세요.");
      return false;
    }
    return true;
  };

  const handleSubmit = async () => {
    if (!validate()) return;
    try {
      Keyboard.dismiss(); // 모든 인풋 포커스 해제 + 키보드 닫기
      setLoading(true);

      console.log("Sending signup request to:", `${API_BASE_URL}/auth/signup`);
      console.log("Request data:", form);

      const res = await fetch(`${API_BASE_URL}/auth/signup`, {
        method: "POST",
        headers: {
          "Content-Type": "application/json",
          Accept: "application/json",
        },
        body: JSON.stringify(form),
      });

      console.log("Response status:", res.status);
      console.log("Response ok:", res.ok);

      if (!res.ok) {
        let errorMessage = "회원가입에 실패했습니다.";
        let errorTitle = "회원가입 실패";
=======
    const validate = () => {
        const emailOk = /^\S+@\S+\.\S+$/.test(form.email);
        const hpOk = /^[0-9\-+ ]{9,20}$/.test(form.hp);
        if (!emailOk) {
			showAlert({ title: "회원가입", message: "이메일 형식이 올바르지 않습니다.", buttons: [{ text: "확인" }] });
			return false;
		}
		if (form.user_pw.length < 6) {
			showAlert({ title: "회원가입", message: "비밀번호는 6자 이상으로 입력해주세요.", buttons: [{ text: "확인" }] });
			return false;
		}
		if (!hpOk) {
			showAlert({ title: "회원가입", message: "휴대폰 번호 형식을 확인해주세요.", buttons: [{ text: "확인" }] });
			return false;
		}
        return true;
    };

    const handleSubmit = async () => {
        if (!validate()) return;
        try {
            Keyboard.dismiss(); // 모든 인풋 포커스 해제 + 키보드 닫기
            setLoading(true);
            
            console.log("Sending signup request to:", `${API_BASE_URL}/auth/signup`);
            console.log("Request data:", form);
            
            const res = await fetch(`${API_BASE_URL}/auth/signup`, {
                method: "POST",
                headers: { 
                    "Content-Type": "application/json",
                    Accept: "application/json"
                },
                body: JSON.stringify(form),
            });
            
            console.log("Response status:", res.status);
            console.log("Response ok:", res.ok);
            
            if (!res.ok) {
                let errorMessage = "회원가입에 실패했습니다.";
                let errorTitle = "회원가입 실패";
                
                try {
                    const errorData = await res.json();
                    console.log("Error response data:", errorData);
                    
                    // 백엔드에서 보내는 구체적인 오류 메시지 처리
                    if (errorData.detail) {
                        errorMessage = errorData.detail;
                    } else if (errorData.message) {
                        errorMessage = errorData.message;
                    }
                    
                    // HTTP 상태 코드에 따른 제목 설정
                    if (res.status === 400) {
                        errorTitle = "입력 오류";
                        if (errorMessage.includes("이미 존재")) {
                            errorMessage = "이미 사용 중인 아이디 또는 이메일입니다.";
                        }
                    } else if (res.status === 409) {
                        errorTitle = "중복 오류";
                        errorMessage = "이미 사용 중인 아이디 또는 이메일입니다.";
                    } else if (res.status >= 500) {
                        errorTitle = "서버 오류";
                        errorMessage = "서버에 일시적인 문제가 발생했습니다.";
                    }
                } catch (parseError) {
                    // JSON 파싱 실패 시 HTTP 상태 코드로 판단
                    if (res.status === 400) {
                        errorTitle = "입력 오류";
                        errorMessage = "입력한 정보를 다시 확인해주세요.";
                    } else if (res.status === 409) {
                        errorTitle = "중복 오류";
                        errorMessage = "이미 사용 중인 아이디 또는 이메일입니다.";
                    } else if (res.status >= 500) {
                        errorTitle = "서버 오류";
                        errorMessage = "서버에 일시적인 문제가 발생했습니다.";
                    }
                }
                
                throw new Error(`${errorTitle}|${errorMessage}`);
            }
            
            // 회원가입 성공
            const data = await res.json();
            console.log("Signup success:", data);
            
            showAlert({
				title: "회원가입 완료",
				message: "회원가입이 성공적으로 완료되었습니다!\n로그인 화면으로 이동합니다.",
				buttons: [
					{ text: "확인", onPress: () => router.replace("/(auth)/login") }
				],
			});

        } catch (err: any) {
            console.error("Signup error:", err);
>>>>>>> c2c5fa6e

        try {
          const errorData = await res.json();
          console.log("Error response data:", errorData);

          // 백엔드에서 보내는 구체적인 오류 메시지 처리
          if (errorData.detail) {
            errorMessage = errorData.detail;
          } else if (errorData.message) {
            errorMessage = errorData.message;
          }

<<<<<<< HEAD
          // HTTP 상태 코드에 따른 제목 설정
          if (res.status === 400) {
            errorTitle = "입력 오류";
            if (errorMessage.includes("이미 존재")) {
              errorMessage = "이미 사용 중인 아이디 또는 이메일입니다.";
=======
            if (isConnectionError) {
                showAlert({
					title: "🔌 서버 연결 실패",
					message: "백엔드 서버에 연결할 수 없습니다.\n\n• 백엔드 서버가 실행 중인지 확인해주세요\n• 네트워크 연결을 확인해주세요",
					buttons: [
						{ text: "다시 시도" },
						{ text: "확인", style: "cancel" },
					],
				});
            } else if (errorTitle === "중복 오류") {
                showAlert({
					title: "중복 오류",
					message: `${errorMessage}\n\n• 다른 아이디를 사용해주세요\n• 다른 이메일을 사용해주세요`,
					buttons: [
						{ text: "다시 시도" },
						{ text: "확인", style: "cancel" },
					],
				});
            } else if (errorTitle === "입력 오류") {
                showAlert({
					title: "입력 오류",
					message: `${errorMessage}\n\n• 모든 필드를 올바르게 입력해주세요\n• 이메일 형식을 확인해주세요`,
					buttons: [
						{ text: "다시 시도" },
						{ text: "확인", style: "cancel" },
					],
				});
            } else if (errorTitle === "서버 오류") {
                showAlert({
					title: "서버 오류",
					message: `${errorMessage}\n\n잠시 후 다시 시도해주세요.`,
					buttons: [
						{ text: "다시 시도" },
						{ text: "확인", style: "cancel" },
					],
				});

            } else {
                showAlert({
					title: "회원가입 실패",
					message: `${errorMessage}\n\n문제가 지속되면 관리자에게 문의해주세요.`,
					buttons: [
						{ text: "다시 시도" },
						{ text: "확인", style: "cancel" },
					],
				});
>>>>>>> c2c5fa6e
            }
          } else if (res.status === 409) {
            errorTitle = "중복 오류";
            errorMessage = "이미 사용 중인 아이디 또는 이메일입니다.";
          } else if (res.status >= 500) {
            errorTitle = "서버 오류";
            errorMessage = "서버에 일시적인 문제가 발생했습니다.";
          }
        } catch (parseError) {
          // JSON 파싱 실패 시 HTTP 상태 코드로 판단
          if (res.status === 400) {
            errorTitle = "입력 오류";
            errorMessage = "입력한 정보를 다시 확인해주세요.";
          } else if (res.status === 409) {
            errorTitle = "중복 오류";
            errorMessage = "이미 사용 중인 아이디 또는 이메일입니다.";
          } else if (res.status >= 500) {
            errorTitle = "서버 오류";
            errorMessage = "서버에 일시적인 문제가 발생했습니다.";
          }
        }

        throw new Error(`${errorTitle}|${errorMessage}`);
      }

      // 회원가입 성공
      const data = await res.json();
      console.log("Signup success:", data);

      Alert.alert(
        "🎉 회원가입 완료",
        "회원가입이 성공적으로 완료되었습니다!\n로그인 화면으로 이동합니다.",
        [{ text: "확인", onPress: () => router.replace("/(auth)/login") }]
      );
    } catch (err: any) {
      console.error("Signup error:", err);

      // 오류 메시지 파싱 (제목|내용 형식)
      const errorParts = err?.message?.split("|") || [];
      const errorTitle = errorParts[0] || "회원가입 실패";
      const errorMessage =
        errorParts[1] || err?.message || "알 수 없는 오류가 발생했습니다.";

      // 서버 연결 실패인지 확인
      const isConnectionError =
        err?.message?.includes("fetch") ||
        err?.message?.includes("Network") ||
        err?.message?.includes("connection") ||
        err?.message?.includes("Failed to fetch") ||
        err?.message?.includes("TypeError") ||
        err?.name === "TypeError";

      if (isConnectionError) {
        Alert.alert(
          "🔌 서버 연결 실패",
          "백엔드 서버에 연결할 수 없습니다.\n\n• 백엔드 서버가 실행 중인지 확인해주세요\n• 네트워크 연결을 확인해주세요",
          [
            { text: "다시 시도", style: "default" },
            { text: "확인", style: "cancel" },
          ]
        );
      } else if (errorTitle === "중복 오류") {
        Alert.alert(
          "⚠️ 중복 오류",
          `${errorMessage}\n\n• 다른 아이디를 사용해주세요\n• 다른 이메일을 사용해주세요`,
          [
            { text: "다시 시도", style: "default" },
            { text: "확인", style: "cancel" },
          ]
        );
      } else if (errorTitle === "입력 오류") {
        Alert.alert(
          "📝 입력 오류",
          `${errorMessage}\n\n• 모든 필드를 올바르게 입력해주세요\n• 이메일 형식을 확인해주세요`,
          [
            { text: "다시 시도", style: "default" },
            { text: "확인", style: "cancel" },
          ]
        );
      } else if (errorTitle === "서버 오류") {
        Alert.alert(
          "⚠️ 서버 오류",
          `${errorMessage}\n\n잠시 후 다시 시도해주세요.`,
          [
            { text: "다시 시도", style: "default" },
            { text: "확인", style: "cancel" },
          ]
        );
      } else {
        Alert.alert(
          "❌ 회원가입 실패",
          `${errorMessage}\n\n문제가 지속되면 관리자에게 문의해주세요.`,
          [
            { text: "다시 시도", style: "default" },
            { text: "확인", style: "cancel" },
          ]
        );
      }
    } finally {
      setLoading(false);
    }
  };

  return (
    <SafeAreaView
      style={{ flex: 1, paddingHorizontal: 24, backgroundColor: theme.bg }}
    >
      <KeyboardAvoidingView
        behavior={Platform.select({ ios: "padding", android: undefined })}
        style={{ flex: 1 }}
      >
        <ScrollView keyboardShouldPersistTaps="handled">
          <View style={styles.field}>
            <Text style={[styles.label, { color: theme.text }]}>
              아이디 (user_id)
            </Text>
            <TextInput
              placeholder="아이디를 입력하세요"
              placeholderTextColor={placeholderColor}
              value={form.user_id}
              onChangeText={(v) => onChange("user_id", v)}
              autoCapitalize="none"
              style={[
                styles.input,
                { color: theme.text, borderColor: theme.border },
              ]}
            />
          </View>

          {/* ERD 매핑: user_pw */}
          <View style={styles.field}>
            <Text style={[styles.label, { color: theme.text }]}>
              비밀번호 (user_pw)
            </Text>
            <TextInput
              placeholder="비밀번호 (8자 이상)"
              placeholderTextColor={placeholderColor}
              value={form.user_pw}
              onChangeText={(v) => onChange("user_pw", v)}
              secureTextEntry
              autoCapitalize="none"
              style={[
                styles.input,
                { color: theme.text, borderColor: theme.border },
              ]}
            />
          </View>

          {/* ERD 매핑: email */}
          <View style={styles.field}>
            <Text style={[styles.label, { color: theme.text }]}>
              이메일 (email)
            </Text>
            <TextInput
              placeholder="example@domain.com"
              placeholderTextColor={placeholderColor}
              keyboardType="email-address"
              value={form.email}
              onChangeText={(v) => onChange("email", v)}
              autoCapitalize="none"
              style={[
                styles.input,
                { color: theme.text, borderColor: theme.border },
              ]}
            />
          </View>

          {/* ERD 매핑: hp */}
          <View style={styles.field}>
            <Text style={[styles.label, { color: theme.text }]}>
              휴대폰 (hp)
            </Text>
            <TextInput
              placeholder="010-1234-5678"
              placeholderTextColor={placeholderColor}
              keyboardType="phone-pad"
              value={form.hp}
              onChangeText={(v) => onChange("hp", v)}
              style={[
                styles.input,
                { color: theme.text, borderColor: theme.border },
              ]}
            />
          </View>

          {/* ERD 매핑: nickname */}
          <View style={styles.field}>
            <Text style={[styles.label, { color: theme.text }]}>
              닉네임 (nickname)
            </Text>
            <TextInput
              placeholder="별명을 입력하세요"
              placeholderTextColor={placeholderColor}
              value={form.nickname}
              onChangeText={(v) => onChange("nickname", v)}
              style={[
                styles.input,
                { color: theme.text, borderColor: theme.border },
              ]}
            />
          </View>

          <TouchableOpacity
            onPress={handleSubmit}
            disabled={disabled}
            style={[
              styles.btn,
              { backgroundColor: theme.primary },
              disabled && { opacity: 0.6 },
            ]}
          >
            {loading ? (
              <ActivityIndicator color="#FFFFFF" />
            ) : (
              <Text style={styles.btnText}>회원가입</Text>
            )}
          </TouchableOpacity>

          <TouchableOpacity
            style={{ marginTop: 16, alignSelf: "center" }}
            onPress={() => router.replace("/(auth)/login")}
          >
            <Text style={{ color: Colors.blue }}>
              이미 계정이 있으신가요? 로그인
            </Text>
          </TouchableOpacity>
        </ScrollView>
      </KeyboardAvoidingView>
    </SafeAreaView>
  );
}

const styles = StyleSheet.create({
  field: {
    marginBottom: 12,
  },
  label: {
    marginBottom: 6,
    fontSize: 14,
    opacity: 0.9,
  },
  input: {
    height: 50,
    borderWidth: 1,
    borderRadius: 12,
    paddingHorizontal: 14,
    paddingVertical: 12,
    fontSize: 16,
  },
  btn: {
    paddingVertical: 14,
    borderRadius: 14,
    alignItems: "center",
  },
  btnText: {
    color: "#fff",
    fontSize: 18,
    fontWeight: "700",
  },
});<|MERGE_RESOLUTION|>--- conflicted
+++ resolved
@@ -1,30 +1,16 @@
 // app/(auth)/signup.tsx
 import React, { useMemo, useState } from "react";
 import {
-<<<<<<< HEAD
   View,
   Text,
   TextInput,
   TouchableOpacity,
-  Alert,
   KeyboardAvoidingView,
   Platform,
   ScrollView,
   ActivityIndicator,
   Keyboard,
   StyleSheet,
-=======
-    View,
-    Text,
-    TextInput,
-    TouchableOpacity,
-    KeyboardAvoidingView,
-    Platform,
-    ScrollView,
-    ActivityIndicator,
-    Keyboard,
-    StyleSheet,
->>>>>>> c2c5fa6e
 } from "react-native";
 import { SafeAreaView } from "react-native-safe-area-context";
 import { useRouter } from "expo-router";
@@ -92,20 +78,31 @@
     }
   };
 
-<<<<<<< HEAD
   const validate = () => {
     const emailOk = /^\S+@\S+\.\S+$/.test(form.email);
     const hpOk = /^010-\d{4}-\d{4}$/.test(form.hp);
     if (!emailOk) {
-      Alert.alert("회원가입", "이메일 형식이 올바르지 않습니다.");
+      showAlert({
+        title: "회원가입",
+        message: "이메일 형식이 올바르지 않습니다.",
+        buttons: [{ text: "확인" }],
+      });
       return false;
     }
     if (form.user_pw.length < 8) {
-      Alert.alert("회원가입", "비밀번호는 8자 이상으로 입력해주세요.");
+      showAlert({
+        title: "회원가입",
+        message: "비밀번호는 8자 이상으로 입력해주세요.",
+        buttons: [{ text: "확인" }],
+      });
       return false;
     }
     if (!hpOk) {
-      Alert.alert("회원가입", "휴대폰 번호 형식을 확인해주세요.");
+      showAlert({
+        title: "회원가입",
+        message: "휴대폰 번호 형식을 확인해주세요.",
+        buttons: [{ text: "확인" }],
+      });
       return false;
     }
     return true;
@@ -135,106 +132,6 @@
       if (!res.ok) {
         let errorMessage = "회원가입에 실패했습니다.";
         let errorTitle = "회원가입 실패";
-=======
-    const validate = () => {
-        const emailOk = /^\S+@\S+\.\S+$/.test(form.email);
-        const hpOk = /^[0-9\-+ ]{9,20}$/.test(form.hp);
-        if (!emailOk) {
-			showAlert({ title: "회원가입", message: "이메일 형식이 올바르지 않습니다.", buttons: [{ text: "확인" }] });
-			return false;
-		}
-		if (form.user_pw.length < 6) {
-			showAlert({ title: "회원가입", message: "비밀번호는 6자 이상으로 입력해주세요.", buttons: [{ text: "확인" }] });
-			return false;
-		}
-		if (!hpOk) {
-			showAlert({ title: "회원가입", message: "휴대폰 번호 형식을 확인해주세요.", buttons: [{ text: "확인" }] });
-			return false;
-		}
-        return true;
-    };
-
-    const handleSubmit = async () => {
-        if (!validate()) return;
-        try {
-            Keyboard.dismiss(); // 모든 인풋 포커스 해제 + 키보드 닫기
-            setLoading(true);
-            
-            console.log("Sending signup request to:", `${API_BASE_URL}/auth/signup`);
-            console.log("Request data:", form);
-            
-            const res = await fetch(`${API_BASE_URL}/auth/signup`, {
-                method: "POST",
-                headers: { 
-                    "Content-Type": "application/json",
-                    Accept: "application/json"
-                },
-                body: JSON.stringify(form),
-            });
-            
-            console.log("Response status:", res.status);
-            console.log("Response ok:", res.ok);
-            
-            if (!res.ok) {
-                let errorMessage = "회원가입에 실패했습니다.";
-                let errorTitle = "회원가입 실패";
-                
-                try {
-                    const errorData = await res.json();
-                    console.log("Error response data:", errorData);
-                    
-                    // 백엔드에서 보내는 구체적인 오류 메시지 처리
-                    if (errorData.detail) {
-                        errorMessage = errorData.detail;
-                    } else if (errorData.message) {
-                        errorMessage = errorData.message;
-                    }
-                    
-                    // HTTP 상태 코드에 따른 제목 설정
-                    if (res.status === 400) {
-                        errorTitle = "입력 오류";
-                        if (errorMessage.includes("이미 존재")) {
-                            errorMessage = "이미 사용 중인 아이디 또는 이메일입니다.";
-                        }
-                    } else if (res.status === 409) {
-                        errorTitle = "중복 오류";
-                        errorMessage = "이미 사용 중인 아이디 또는 이메일입니다.";
-                    } else if (res.status >= 500) {
-                        errorTitle = "서버 오류";
-                        errorMessage = "서버에 일시적인 문제가 발생했습니다.";
-                    }
-                } catch (parseError) {
-                    // JSON 파싱 실패 시 HTTP 상태 코드로 판단
-                    if (res.status === 400) {
-                        errorTitle = "입력 오류";
-                        errorMessage = "입력한 정보를 다시 확인해주세요.";
-                    } else if (res.status === 409) {
-                        errorTitle = "중복 오류";
-                        errorMessage = "이미 사용 중인 아이디 또는 이메일입니다.";
-                    } else if (res.status >= 500) {
-                        errorTitle = "서버 오류";
-                        errorMessage = "서버에 일시적인 문제가 발생했습니다.";
-                    }
-                }
-                
-                throw new Error(`${errorTitle}|${errorMessage}`);
-            }
-            
-            // 회원가입 성공
-            const data = await res.json();
-            console.log("Signup success:", data);
-            
-            showAlert({
-				title: "회원가입 완료",
-				message: "회원가입이 성공적으로 완료되었습니다!\n로그인 화면으로 이동합니다.",
-				buttons: [
-					{ text: "확인", onPress: () => router.replace("/(auth)/login") }
-				],
-			});
-
-        } catch (err: any) {
-            console.error("Signup error:", err);
->>>>>>> c2c5fa6e
 
         try {
           const errorData = await res.json();
@@ -247,60 +144,11 @@
             errorMessage = errorData.message;
           }
 
-<<<<<<< HEAD
           // HTTP 상태 코드에 따른 제목 설정
           if (res.status === 400) {
             errorTitle = "입력 오류";
             if (errorMessage.includes("이미 존재")) {
               errorMessage = "이미 사용 중인 아이디 또는 이메일입니다.";
-=======
-            if (isConnectionError) {
-                showAlert({
-					title: "🔌 서버 연결 실패",
-					message: "백엔드 서버에 연결할 수 없습니다.\n\n• 백엔드 서버가 실행 중인지 확인해주세요\n• 네트워크 연결을 확인해주세요",
-					buttons: [
-						{ text: "다시 시도" },
-						{ text: "확인", style: "cancel" },
-					],
-				});
-            } else if (errorTitle === "중복 오류") {
-                showAlert({
-					title: "중복 오류",
-					message: `${errorMessage}\n\n• 다른 아이디를 사용해주세요\n• 다른 이메일을 사용해주세요`,
-					buttons: [
-						{ text: "다시 시도" },
-						{ text: "확인", style: "cancel" },
-					],
-				});
-            } else if (errorTitle === "입력 오류") {
-                showAlert({
-					title: "입력 오류",
-					message: `${errorMessage}\n\n• 모든 필드를 올바르게 입력해주세요\n• 이메일 형식을 확인해주세요`,
-					buttons: [
-						{ text: "다시 시도" },
-						{ text: "확인", style: "cancel" },
-					],
-				});
-            } else if (errorTitle === "서버 오류") {
-                showAlert({
-					title: "서버 오류",
-					message: `${errorMessage}\n\n잠시 후 다시 시도해주세요.`,
-					buttons: [
-						{ text: "다시 시도" },
-						{ text: "확인", style: "cancel" },
-					],
-				});
-
-            } else {
-                showAlert({
-					title: "회원가입 실패",
-					message: `${errorMessage}\n\n문제가 지속되면 관리자에게 문의해주세요.`,
-					buttons: [
-						{ text: "다시 시도" },
-						{ text: "확인", style: "cancel" },
-					],
-				});
->>>>>>> c2c5fa6e
             }
           } else if (res.status === 409) {
             errorTitle = "중복 오류";
@@ -330,11 +178,14 @@
       const data = await res.json();
       console.log("Signup success:", data);
 
-      Alert.alert(
-        "🎉 회원가입 완료",
-        "회원가입이 성공적으로 완료되었습니다!\n로그인 화면으로 이동합니다.",
-        [{ text: "확인", onPress: () => router.replace("/(auth)/login") }]
-      );
+      showAlert({
+        title: "회원가입 완료",
+        message:
+          "회원가입이 성공적으로 완료되었습니다!\n로그인 화면으로 이동합니다.",
+        buttons: [
+          { text: "확인", onPress: () => router.replace("/(auth)/login") },
+        ],
+      });
     } catch (err: any) {
       console.error("Signup error:", err);
 
@@ -354,50 +205,36 @@
         err?.name === "TypeError";
 
       if (isConnectionError) {
-        Alert.alert(
-          "🔌 서버 연결 실패",
-          "백엔드 서버에 연결할 수 없습니다.\n\n• 백엔드 서버가 실행 중인지 확인해주세요\n• 네트워크 연결을 확인해주세요",
-          [
-            { text: "다시 시도", style: "default" },
-            { text: "확인", style: "cancel" },
-          ]
-        );
+        showAlert({
+          title: "🔌 서버 연결 실패",
+          message:
+            "백엔드 서버에 연결할 수 없습니다.\n\n• 백엔드 서버가 실행 중인지 확인해주세요\n• 네트워크 연결을 확인해주세요",
+          buttons: [{ text: "다시 시도" }, { text: "확인", style: "cancel" }],
+        });
       } else if (errorTitle === "중복 오류") {
-        Alert.alert(
-          "⚠️ 중복 오류",
-          `${errorMessage}\n\n• 다른 아이디를 사용해주세요\n• 다른 이메일을 사용해주세요`,
-          [
-            { text: "다시 시도", style: "default" },
-            { text: "확인", style: "cancel" },
-          ]
-        );
+        showAlert({
+          title: "중복 오류",
+          message: `${errorMessage}\n\n• 다른 아이디를 사용해주세요\n• 다른 이메일을 사용해주세요`,
+          buttons: [{ text: "다시 시도" }, { text: "확인", style: "cancel" }],
+        });
       } else if (errorTitle === "입력 오류") {
-        Alert.alert(
-          "📝 입력 오류",
-          `${errorMessage}\n\n• 모든 필드를 올바르게 입력해주세요\n• 이메일 형식을 확인해주세요`,
-          [
-            { text: "다시 시도", style: "default" },
-            { text: "확인", style: "cancel" },
-          ]
-        );
+        showAlert({
+          title: "입력 오류",
+          message: `${errorMessage}\n\n• 모든 필드를 올바르게 입력해주세요\n• 이메일 형식을 확인해주세요`,
+          buttons: [{ text: "다시 시도" }, { text: "확인", style: "cancel" }],
+        });
       } else if (errorTitle === "서버 오류") {
-        Alert.alert(
-          "⚠️ 서버 오류",
-          `${errorMessage}\n\n잠시 후 다시 시도해주세요.`,
-          [
-            { text: "다시 시도", style: "default" },
-            { text: "확인", style: "cancel" },
-          ]
-        );
+        showAlert({
+          title: "서버 오류",
+          message: `${errorMessage}\n\n잠시 후 다시 시도해주세요.`,
+          buttons: [{ text: "다시 시도" }, { text: "확인", style: "cancel" }],
+        });
       } else {
-        Alert.alert(
-          "❌ 회원가입 실패",
-          `${errorMessage}\n\n문제가 지속되면 관리자에게 문의해주세요.`,
-          [
-            { text: "다시 시도", style: "default" },
-            { text: "확인", style: "cancel" },
-          ]
-        );
+        showAlert({
+          title: "회원가입 실패",
+          message: `${errorMessage}\n\n문제가 지속되면 관리자에게 문의해주세요.`,
+          buttons: [{ text: "다시 시도" }, { text: "확인", style: "cancel" }],
+        });
       }
     } finally {
       setLoading(false);
